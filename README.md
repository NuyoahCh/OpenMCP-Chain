# OpenMCP-Chain

OpenMCP-Chain 是一个将区块链基础设施与大模型智能体深度融合的开源协议栈。项目提供可验证的代理执行环境，让 AI Agent 能够安全地调用 Web3 能力，并保留完整的审计与溯源数据。

## 目录

- [核心特性](#核心特性)
- [架构与文档](#架构与文档)
- [快速入门](#快速入门)
- [前端控制台](#前端控制台)
- [API 速览](#api-速览)
- [示例脚本](#示例脚本)
- [常见问题](#常见问题)
- [贡献指南](#贡献指南)
- [许可协议](#许可协议)

## 核心特性

- **Golang + Python 协同**：通过内置的 Python Bridge 触发推理脚本，便于在 Go 服务中复用模型能力。
- **Web3 快速接入**：内置 JSON-RPC 客户端，可查询链 ID、最新区块高度等指标，并支持 `eth_getBalance`、`eth_getTransactionCount` 等读操作。
- **可追踪任务日志**：默认使用本地文件模拟 MySQL 持久化，同时提供真实 MySQL 仓库实现，满足生产环境的数据一致性需求。
- **上下文记忆驱动的推理**：Agent 在推理前自动装载最近的任务历史，把经验注入 Prompt，提升回答连续性。
- **知识库增强**：通过静态知识卡片在推理时补充领域经验，让回复同时参考链上最佳实践与安全提示。
- **可扩展架构**：配置、存储、Agent、API、Web3 等模块均采用接口抽象，支持按需替换实现。

## 架构与文档

- 系统设计与流程图参见 [`docs/architecture.md`](docs/architecture.md)。
- API 契约说明位于 [`docs/api/`](docs/api/)。
- 部署建议与演进规划参见 [`docs/deployment.md`](docs/deployment.md) 与 [`docs/roadmap.md`](docs/roadmap.md)。
- 安全测试与渗透测试流程见 [`docs/security/SECURITY_TESTING.md`](docs/security/SECURITY_TESTING.md)。
- 数据指标、仓库建模与报表方案见 [`docs/analytics/data_warehouse_and_reporting.md`](docs/analytics/data_warehouse_and_reporting.md)。
- 文档校对流程请查阅 [`docs/documentation-review.md`](docs/documentation-review.md)。

## 快速入门

### 环境准备

1. 安装 **Go 1.22+** 与 **Python 3.9+**。
2. （可选）准备可访问的以太坊 JSON-RPC 节点。

### 构建与运行

```bash
# 拉取依赖并编译
go build ./...

# 启动守护进程（默认配置位于 configs/openmcp.json）
OPENMCP_CONFIG=$(pwd)/configs/openmcp.json go run ./cmd/openmcpd
```

服务启动后将监听 `http://127.0.0.1:8080`，并在 `data/tasks.log` 写入执行摘要。

### 触发一次任务

可直接使用 `curl`，或运行示例脚本：

```bash
# 使用示例脚本提交任务
python examples/task_quickstart.py invoke \
  --goal "查询账户余额" \
  --chain-action eth_getBalance \
  --address 0x0000000000000000000000000000000000000000

# 查看最近的 5 条任务历史
python examples/task_quickstart.py history --limit 5
```

若未配置真实 RPC 节点，链上数据字段会为空，错误信息会写入 `observations`。

## API 速览

当前版本实现以下 REST 接口，详见 [`docs/api/tasks.md`](docs/api/tasks.md)：

| Method | Path | 描述 |
| --- | --- | --- |
| `POST` | `/api/v1/tasks` | 提交一次智能体任务，返回推理输出、链上快照与审计信息。 |
| `GET` | `/api/v1/tasks` | 查询最近的任务执行记录，支持 `limit` 参数。 |

## 示例脚本

- `examples/task_quickstart.py`：命令行客户端，演示如何调用 REST API 并解析响应。
- `examples/README.md`：记录示例依赖与运行方式，便于扩展更多脚本或 Notebook。

欢迎补充新的示例，并在 PR 中引用相关文档章节。

## 前端控制台

项目提供一个基于 React + Vite 的轻量级前端，帮助快速连调 `/api/v1/tasks` 接口。源码位于 [`web/`](web/README.md)，支持：

- 图形化填写任务目标、链上操作与链上地址；
<<<<<<< HEAD
=======
- 图形化填写任务目标、链上操作与 Metadata；
>>>>>>> 662d5900
- 实时轮询任务状态，并展示模型思考、回复与链上观测结果；
- 可通过 `VITE_API_BASE_URL` 环境变量自定义后端地址。

启动方式：

```bash
cd web
npm install
npm run dev
```

默认会连接本地的 `http://127.0.0.1:8080` 服务，可结合 `OPENMCP_CONFIG=$(pwd)/configs/openmcp.json go run ./cmd/openmcpd` 快速体验端到端流程。

## 常见问题

**Q: 需要同时安装 Go 和 Python 吗？**<br>
是的。守护进程由 Go 实现，推理逻辑通过 Python Bridge 执行。若缺少 Python，`POST /api/v1/tasks` 将返回桥接失败错误。

**Q: 未连接真实 RPC 节点会怎样？**<br>
系统仍会完成推理，但 `chain_id`、`block_number` 等字段为空，并在 `observations` 中提示 RPC 错误。可通过 `configs/openmcp.json` 修改 RPC 端点。

**Q: 如何接入 MySQL？**<br>
在配置中将 `storage.task_store.driver` 设置为 `mysql` 并提供 `dsn`，随后以 `-tags mysql` 运行 `openmcpd`。示例配置见 `configs/openmcp.mysql.json`。

**Q: 文档如何保持最新？**<br>
请参考 [`docs/documentation-review.md`](docs/documentation-review.md) 中的校对流程，在 PR 中勾选受影响的文档并安排同伴审阅。

## 贡献指南

欢迎提交 Issue 或 Pull Request，共同完善区块链与大模型融合的最佳实践。贡献代码时请确保：

- 通过 `go fmt`、`go test` 等基础校验；
- 为新增模块补充文档或注释；
- 遵循[文档校对流程](docs/documentation-review.md)，在 PR 中注明已更新的章节。

## 许可协议

项目遵循 MIT License，详情请参阅 [`LICENSE`](LICENSE) 文件。<|MERGE_RESOLUTION|>--- conflicted
+++ resolved
@@ -89,10 +89,7 @@
 项目提供一个基于 React + Vite 的轻量级前端，帮助快速连调 `/api/v1/tasks` 接口。源码位于 [`web/`](web/README.md)，支持：
 
 - 图形化填写任务目标、链上操作与链上地址；
-<<<<<<< HEAD
-=======
 - 图形化填写任务目标、链上操作与 Metadata；
->>>>>>> 662d5900
 - 实时轮询任务状态，并展示模型思考、回复与链上观测结果；
 - 可通过 `VITE_API_BASE_URL` 环境变量自定义后端地址。
 
