# OpenMCP-Chain

OpenMCP-Chain 是一个将区块链基础设施与大模型智能体深度融合的开源协议栈。项目提供可验证的代理执行环境，让 AI Agent 能够安全地调用 Web3 能力，并保留完整的审计与溯源数据。

## 目录

- [核心特性](#核心特性)
- [架构与文档](#架构与文档)
- [快速入门](#快速入门)
- [前端控制台](#前端控制台)
- [API 速览](#api-速览)
- [示例脚本](#示例脚本)
- [常见问题](#常见问题)
- [贡献指南](#贡献指南)
- [许可协议](#许可协议)

## 核心特性

- **Golang + Python 协同**：通过内置的 Python Bridge 触发推理脚本，便于在 Go 服务中复用模型能力。
- **Web3 快速接入**：内置 JSON-RPC 客户端，可查询链 ID、最新区块高度等指标，并支持 `eth_getBalance`、`eth_getTransactionCount` 等读操作。
- **可追踪任务日志**：默认使用本地文件模拟 MySQL 持久化，同时提供真实 MySQL 仓库实现，满足生产环境的数据一致性需求。
- **上下文记忆驱动的推理**：Agent 在推理前自动装载最近的任务历史，把经验注入 Prompt，提升回答连续性。
- **知识库增强**：通过静态知识卡片在推理时补充领域经验，让回复同时参考链上最佳实践与安全提示。
- **可扩展架构**：配置、存储、Agent、API、Web3 等模块均采用接口抽象，支持按需替换实现。

## 架构与文档

- 系统设计与流程图参见 [`docs/architecture.md`](docs/architecture.md)。
- API 契约说明位于 [`docs/api/`](docs/api/)。
- 部署建议与演进规划参见 [`docs/deployment.md`](docs/deployment.md) 与 [`docs/roadmap.md`](docs/roadmap.md)。
- 安全测试与渗透测试流程见 [`docs/security/SECURITY_TESTING.md`](docs/security/SECURITY_TESTING.md)。
- 数据指标、仓库建模与报表方案见 [`docs/analytics/data_warehouse_and_reporting.md`](docs/analytics/data_warehouse_and_reporting.md)。
- 文档校对流程请查阅 [`docs/documentation-review.md`](docs/documentation-review.md)。

## 快速入门

### 环境准备

1. 安装 **Go 1.22+** 与 **Python 3.9+**。
2. （可选）准备可访问的以太坊 JSON-RPC 节点。

### 构建与运行

```bash
# 拉取依赖并编译
go build ./...

# 启动守护进程（默认配置位于 configs/openmcp.json）
OPENMCP_CONFIG=$(pwd)/configs/openmcp.json go run ./cmd/openmcpd
```

服务启动后将监听 `http://127.0.0.1:8080`，并在 `data/tasks.log` 写入执行摘要。

### 触发一次任务

可直接使用 `curl`，或运行示例脚本：

```bash
# 使用示例脚本提交任务
python examples/task_quickstart.py invoke \
  --goal "查询账户余额" \
  --chain-action eth_getBalance \
  --address 0x0000000000000000000000000000000000000000

# 查看最近的 5 条任务历史
python examples/task_quickstart.py history --limit 5
```

若未配置真实 RPC 节点，链上数据字段会为空，错误信息会写入 `observations`。

## API 速览

当前版本实现以下 REST 接口，详见 [`docs/api/tasks.md`](docs/api/tasks.md)：

| Method | Path | 描述 |
| --- | --- | --- |
| `POST` | `/api/v1/tasks` | 提交一次智能体任务，返回推理输出、链上快照与审计信息。 |
| `GET` | `/api/v1/tasks` | 查询最近的任务执行记录，支持 `limit` 参数。 |

## 示例脚本

- `examples/task_quickstart.py`：命令行客户端，演示如何调用 REST API 并解析响应。
- `examples/README.md`：记录示例依赖与运行方式，便于扩展更多脚本或 Notebook。

欢迎补充新的示例，并在 PR 中引用相关文档章节。

## 前端控制台

项目提供一个基于 React + Vite 的轻量级前端，帮助快速连调 `/api/v1/tasks` 接口。源码位于 [`web/`](web/README.md)，支持：

- 图形化填写任务目标、链上操作与链上地址；
- 实时轮询任务状态，并展示模型思考、回复与链上观测结果；
- 内置连接诊断与身份认证面板，可检测 API 连通性并缓存访问令牌；
<<<<<<< HEAD
- 支持通过 UI 或 `VITE_API_BASE_URL` 覆盖后端地址，便于连接自定义环境；
- 自动检测网络离线/恢复状态，提示用户并暂停轮询，防止误操作；
- 提供任务状态筛选与 JSON 导出，便于排查与归档执行记录。
=======
- 支持通过 UI 或 `VITE_API_BASE_URL` 覆盖后端地址，便于连接自定义环境。
- 图形化填写任务目标、链上操作与 Metadata；
- 实时轮询任务状态，并展示模型思考、回复与链上观测结果；
- 可通过 `VITE_API_BASE_URL` 环境变量自定义后端地址。
>>>>>>> 7474792d

启动方式：

```bash
cd web
npm install
npm run dev
```

默认会连接本地的 `http://127.0.0.1:8080` 服务，可结合 `OPENMCP_CONFIG=$(pwd)/configs/openmcp.json go run ./cmd/openmcpd` 快速体验端到端流程。

## 常见问题

**Q: 需要同时安装 Go 和 Python 吗？**<br>
是的。守护进程由 Go 实现，推理逻辑通过 Python Bridge 执行。若缺少 Python，`POST /api/v1/tasks` 将返回桥接失败错误。

**Q: 未连接真实 RPC 节点会怎样？**<br>
系统仍会完成推理，但 `chain_id`、`block_number` 等字段为空，并在 `observations` 中提示 RPC 错误。可通过 `configs/openmcp.json` 修改 RPC 端点。

**Q: 如何接入 MySQL？**<br>
在配置中将 `storage.task_store.driver` 设置为 `mysql` 并提供 `dsn`，随后以 `-tags mysql` 运行 `openmcpd`。示例配置见 `configs/openmcp.mysql.json`。

**Q: 文档如何保持最新？**<br>
请参考 [`docs/documentation-review.md`](docs/documentation-review.md) 中的校对流程，在 PR 中勾选受影响的文档并安排同伴审阅。

## 贡献指南

欢迎提交 Issue 或 Pull Request，共同完善区块链与大模型融合的最佳实践。贡献代码时请确保：

- 通过 `go fmt`、`go test` 等基础校验；
- 为新增模块补充文档或注释；
- 遵循[文档校对流程](docs/documentation-review.md)，在 PR 中注明已更新的章节。

## 许可协议

项目遵循 MIT License，详情请参阅 [`LICENSE`](LICENSE) 文件。<|MERGE_RESOLUTION|>--- conflicted
+++ resolved
@@ -91,16 +91,13 @@
 - 图形化填写任务目标、链上操作与链上地址；
 - 实时轮询任务状态，并展示模型思考、回复与链上观测结果；
 - 内置连接诊断与身份认证面板，可检测 API 连通性并缓存访问令牌；
-<<<<<<< HEAD
 - 支持通过 UI 或 `VITE_API_BASE_URL` 覆盖后端地址，便于连接自定义环境；
 - 自动检测网络离线/恢复状态，提示用户并暂停轮询，防止误操作；
 - 提供任务状态筛选与 JSON 导出，便于排查与归档执行记录。
-=======
 - 支持通过 UI 或 `VITE_API_BASE_URL` 覆盖后端地址，便于连接自定义环境。
 - 图形化填写任务目标、链上操作与 Metadata；
 - 实时轮询任务状态，并展示模型思考、回复与链上观测结果；
 - 可通过 `VITE_API_BASE_URL` 环境变量自定义后端地址。
->>>>>>> 7474792d
 
 启动方式：
 
