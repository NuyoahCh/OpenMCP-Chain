"""示例脚本：通过 REST API 提交任务并查询历史。

用法：
    python task_quickstart.py invoke --goal "查询账户余额" --chain-action eth_getBalance \
        --address 0x0000000000000000000000000000000000000000

    python task_quickstart.py history --limit 5

    python task_quickstart.py history --limit 10 --offset 10

在运行前请确保已启动 openmcpd 守护进程，并根据需要设置 --host 与 --port。
"""

from __future__ import annotations

import argparse
import json
import sys
from typing import Any, Dict

import requests

# 构建 API 客户端的基础 URL。
def _build_client(host: str, port: int) -> str:
    return f"http://{host}:{port}/api/v1/tasks"

# 提交任务请求到指定的 API 端点。
def invoke_task(endpoint: str, goal: str, chain_action: str | None, address: str | None, metadata: Dict[str, Any]) -> None:
    payload: Dict[str, Any] = {"goal": goal}
    if chain_action:
        payload["chain_action"] = chain_action
    if address:
        payload["address"] = address
    if metadata:
        payload["metadata"] = metadata

    response = requests.post(endpoint, json=payload, timeout=30)
    response.raise_for_status()
    print(json.dumps(response.json(), indent=2, ensure_ascii=False))

# 获取任务历史记录。
<<<<<<< HEAD
def fetch_history(endpoint: str, limit: int, query: str | None = None, offset: int = 0) -> None:
    params: Dict[str, Any] = {"limit": limit}
    if offset > 0:
        params["offset"] = offset
=======
def fetch_history(endpoint: str, limit: int, query: str | None = None) -> None:
    params: Dict[str, Any] = {"limit": limit}
>>>>>>> d5a68e57
    if query:
        keyword = query.strip()
        if keyword:
            params["q"] = keyword
    response = requests.get(endpoint, params=params, timeout=10)
    response.raise_for_status()
    print(json.dumps(response.json(), indent=2, ensure_ascii=False))


# 获取任务统计信息。
def fetch_stats(
    endpoint: str,
    statuses: list[str],
    since: str | None,
    until: str | None,
    has_result: str | None,
    query: str | None,
) -> None:
    params: Dict[str, Any] = {}
    if statuses:
        params["status"] = ",".join(statuses)
    if since:
        params["since"] = since
    if until:
        params["until"] = until
    if has_result is not None:
        params["has_result"] = has_result
    if query:
        params["q"] = query
    response = requests.get(f"{endpoint}/stats", params=params, timeout=10)
<<<<<<< HEAD
=======
    response.raise_for_status()
    print(json.dumps(response.json(), indent=2, ensure_ascii=False))


# 获取任务统计信息。
def fetch_stats(
    endpoint: str,
    statuses: list[str],
    since: str | None,
    until: str | None,
    has_result: str | None,
) -> None:
    params: Dict[str, Any] = {}
    if statuses:
        params["status"] = ",".join(statuses)
    if since:
        params["since"] = since
    if until:
        params["until"] = until
    if has_result is not None:
        params["has_result"] = has_result
    response = requests.get(f"{endpoint}/stats", params=params, timeout=10)
>>>>>>> d5a68e57
    response.raise_for_status()
    print(json.dumps(response.json(), indent=2, ensure_ascii=False))

# 解析命令行传入的元数据参数。
def parse_metadata(pairs: list[str]) -> Dict[str, Any]:
    result: Dict[str, Any] = {}
    for item in pairs:
        if "=" not in item:
            raise argparse.ArgumentTypeError("metadata 项需使用 key=value 形式")
        key, value = item.split("=", 1)
        result[key] = value
    return result

# 主函数，处理命令行参数并执行相应操作。
def main() -> None:
    parser = argparse.ArgumentParser(description="OpenMCP-Chain REST API 示例客户端")
    parser.add_argument("action", choices=["invoke", "history", "stats"], help="要执行的操作")
    parser.add_argument("--host", default="127.0.0.1", help="API 服务主机名")
    parser.add_argument("--port", type=int, default=8080, help="API 服务端口")

    parser.add_argument("--goal", help="任务目标描述")
    parser.add_argument("--chain-action", dest="chain_action", help="链上操作 (如 eth_getBalance)")
    parser.add_argument("--address", help="与链上操作相关的地址")
    parser.add_argument("--metadata", nargs="*", default=[], help="附加元数据，使用 key=value 格式")
    parser.add_argument("--limit", type=int, default=10, help="history 模式下返回的任务数量")
    parser.add_argument(
<<<<<<< HEAD
        "--offset",
        type=int,
        default=0,
        help="history 模式下跳过的记录数量，用于翻页",
    )
    parser.add_argument(
=======
>>>>>>> d5a68e57
        "--query",
        help="在 history/stats 模式下按关键字模糊搜索任务 ID、目标或执行结果",
    )
    parser.add_argument(
        "--status",
        action="append",
        default=[],
        help="任务状态过滤，仅在 stats 模式下生效，可重复传入",
    )
    parser.add_argument(
        "--since",
        help="筛选最近更新时间不早于该 RFC3339 时间，仅在 stats 模式下生效",
    )
    parser.add_argument(
        "--until",
        help="筛选最近更新时间不晚于该 RFC3339 时间，仅在 stats 模式下生效",
    )
    parser.add_argument(
        "--has-result",
        dest="has_result",
        choices=["true", "false"],
        help="是否仅统计已有执行结果的任务，仅在 stats 模式下生效",
    )

    args = parser.parse_args()
    endpoint = _build_client(args.host, args.port)

    try:
        if args.action == "invoke":
            if not args.goal:
                parser.error("invoke 模式需要指定 --goal")
            metadata = parse_metadata(args.metadata)
            invoke_task(endpoint, args.goal, args.chain_action, args.address, metadata)
        elif args.action == "history":
<<<<<<< HEAD
            if args.offset < 0:
                parser.error("history 模式下 --offset 需为非负整数")
            fetch_history(endpoint, args.limit, args.query, args.offset)
=======
            fetch_history(endpoint, args.limit, args.query)
            fetch_history(endpoint, args.limit)
>>>>>>> d5a68e57
        elif args.action == "stats":
            normalized_statuses: list[str] = []
            for value in args.status:
                for token in value.split(","):
                    token = token.strip()
                    if token:
                        normalized_statuses.append(token)
            has_result = args.has_result
            query = args.query.strip() if args.query else None
            fetch_stats(endpoint, normalized_statuses, args.since, args.until, has_result, query)
<<<<<<< HEAD
=======
            fetch_stats(endpoint, normalized_statuses, args.since, args.until, has_result)
>>>>>>> d5a68e57
        else:
            parser.error(f"未知操作: {args.action}")
    except requests.HTTPError as exc:  # pragma: no cover - 示例脚本仅做演示
        print(f"请求失败: {exc.response.status_code} {exc.response.text}", file=sys.stderr)
        sys.exit(1)
    except requests.RequestException as exc:  # pragma: no cover - 示例脚本仅做演示
        print(f"网络错误: {exc}", file=sys.stderr)
        sys.exit(1)


if __name__ == "__main__":
    main()<|MERGE_RESOLUTION|>--- conflicted
+++ resolved
@@ -39,15 +39,12 @@
     print(json.dumps(response.json(), indent=2, ensure_ascii=False))
 
 # 获取任务历史记录。
-<<<<<<< HEAD
 def fetch_history(endpoint: str, limit: int, query: str | None = None, offset: int = 0) -> None:
     params: Dict[str, Any] = {"limit": limit}
     if offset > 0:
         params["offset"] = offset
-=======
 def fetch_history(endpoint: str, limit: int, query: str | None = None) -> None:
     params: Dict[str, Any] = {"limit": limit}
->>>>>>> d5a68e57
     if query:
         keyword = query.strip()
         if keyword:
@@ -78,8 +75,6 @@
     if query:
         params["q"] = query
     response = requests.get(f"{endpoint}/stats", params=params, timeout=10)
-<<<<<<< HEAD
-=======
     response.raise_for_status()
     print(json.dumps(response.json(), indent=2, ensure_ascii=False))
 
@@ -102,7 +97,6 @@
     if has_result is not None:
         params["has_result"] = has_result
     response = requests.get(f"{endpoint}/stats", params=params, timeout=10)
->>>>>>> d5a68e57
     response.raise_for_status()
     print(json.dumps(response.json(), indent=2, ensure_ascii=False))
 
@@ -129,15 +123,12 @@
     parser.add_argument("--metadata", nargs="*", default=[], help="附加元数据，使用 key=value 格式")
     parser.add_argument("--limit", type=int, default=10, help="history 模式下返回的任务数量")
     parser.add_argument(
-<<<<<<< HEAD
         "--offset",
         type=int,
         default=0,
         help="history 模式下跳过的记录数量，用于翻页",
     )
     parser.add_argument(
-=======
->>>>>>> d5a68e57
         "--query",
         help="在 history/stats 模式下按关键字模糊搜索任务 ID、目标或执行结果",
     )
@@ -172,14 +163,11 @@
             metadata = parse_metadata(args.metadata)
             invoke_task(endpoint, args.goal, args.chain_action, args.address, metadata)
         elif args.action == "history":
-<<<<<<< HEAD
             if args.offset < 0:
                 parser.error("history 模式下 --offset 需为非负整数")
             fetch_history(endpoint, args.limit, args.query, args.offset)
-=======
             fetch_history(endpoint, args.limit, args.query)
             fetch_history(endpoint, args.limit)
->>>>>>> d5a68e57
         elif args.action == "stats":
             normalized_statuses: list[str] = []
             for value in args.status:
@@ -190,10 +178,7 @@
             has_result = args.has_result
             query = args.query.strip() if args.query else None
             fetch_stats(endpoint, normalized_statuses, args.since, args.until, has_result, query)
-<<<<<<< HEAD
-=======
             fetch_stats(endpoint, normalized_statuses, args.since, args.until, has_result)
->>>>>>> d5a68e57
         else:
             parser.error(f"未知操作: {args.action}")
     except requests.HTTPError as exc:  # pragma: no cover - 示例脚本仅做演示
