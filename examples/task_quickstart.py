"""示例脚本：通过 REST API 提交任务并查询历史。

用法：
    python task_quickstart.py invoke --goal "查询账户余额" --chain-action eth_getBalance \
        --address 0x0000000000000000000000000000000000000000

    python task_quickstart.py history --limit 5

在运行前请确保已启动 openmcpd 守护进程，并根据需要设置 --host 与 --port。
"""

from __future__ import annotations

import argparse
import json
import sys
from typing import Any, Dict

import requests

# 构建 API 客户端的基础 URL。
def _build_client(host: str, port: int) -> str:
    return f"http://{host}:{port}/api/v1/tasks"

# 提交任务请求到指定的 API 端点。
def invoke_task(endpoint: str, goal: str, chain_action: str | None, address: str | None, metadata: Dict[str, Any]) -> None:
    payload: Dict[str, Any] = {"goal": goal}
    if chain_action:
        payload["chain_action"] = chain_action
    if address:
        payload["address"] = address
    if metadata:
        payload["metadata"] = metadata

    response = requests.post(endpoint, json=payload, timeout=30)
    response.raise_for_status()
    print(json.dumps(response.json(), indent=2, ensure_ascii=False))

# 获取任务历史记录。
def fetch_history(endpoint: str, limit: int, query: str | None = None) -> None:
    params: Dict[str, Any] = {"limit": limit}
    if query:
        keyword = query.strip()
        if keyword:
            params["q"] = keyword
    response = requests.get(endpoint, params=params, timeout=10)
    response.raise_for_status()
    print(json.dumps(response.json(), indent=2, ensure_ascii=False))


# 获取任务统计信息。
def fetch_stats(
    endpoint: str,
    statuses: list[str],
    since: str | None,
    until: str | None,
    has_result: str | None,
    query: str | None,
) -> None:
    params: Dict[str, Any] = {}
    if statuses:
        params["status"] = ",".join(statuses)
    if since:
        params["since"] = since
    if until:
        params["until"] = until
    if has_result is not None:
        params["has_result"] = has_result
    if query:
        params["q"] = query
    response = requests.get(f"{endpoint}/stats", params=params, timeout=10)
    response.raise_for_status()
    print(json.dumps(response.json(), indent=2, ensure_ascii=False))


# 获取任务统计信息。
def fetch_stats(
    endpoint: str,
    statuses: list[str],
    since: str | None,
    until: str | None,
    has_result: str | None,
) -> None:
    params: Dict[str, Any] = {}
    if statuses:
        params["status"] = ",".join(statuses)
    if since:
        params["since"] = since
    if until:
        params["until"] = until
    if has_result is not None:
        params["has_result"] = has_result
    response = requests.get(f"{endpoint}/stats", params=params, timeout=10)
    response.raise_for_status()
    print(json.dumps(response.json(), indent=2, ensure_ascii=False))

# 解析命令行传入的元数据参数。
def parse_metadata(pairs: list[str]) -> Dict[str, Any]:
    result: Dict[str, Any] = {}
    for item in pairs:
        if "=" not in item:
            raise argparse.ArgumentTypeError("metadata 项需使用 key=value 形式")
        key, value = item.split("=", 1)
        result[key] = value
    return result

# 主函数，处理命令行参数并执行相应操作。
def main() -> None:
    parser = argparse.ArgumentParser(description="OpenMCP-Chain REST API 示例客户端")
    parser.add_argument("action", choices=["invoke", "history", "stats"], help="要执行的操作")
    parser.add_argument("--host", default="127.0.0.1", help="API 服务主机名")
    parser.add_argument("--port", type=int, default=8080, help="API 服务端口")

    parser.add_argument("--goal", help="任务目标描述")
    parser.add_argument("--chain-action", dest="chain_action", help="链上操作 (如 eth_getBalance)")
    parser.add_argument("--address", help="与链上操作相关的地址")
    parser.add_argument("--metadata", nargs="*", default=[], help="附加元数据，使用 key=value 格式")
    parser.add_argument("--limit", type=int, default=10, help="history 模式下返回的任务数量")
    parser.add_argument(
<<<<<<< HEAD
        "--query",
        help="在 history/stats 模式下按关键字模糊搜索任务 ID、目标或执行结果",
    )
    parser.add_argument(
=======
>>>>>>> 8e0dd48a
        "--status",
        action="append",
        default=[],
        help="任务状态过滤，仅在 stats 模式下生效，可重复传入",
    )
    parser.add_argument(
        "--since",
        help="筛选最近更新时间不早于该 RFC3339 时间，仅在 stats 模式下生效",
    )
    parser.add_argument(
        "--until",
        help="筛选最近更新时间不晚于该 RFC3339 时间，仅在 stats 模式下生效",
    )
    parser.add_argument(
        "--has-result",
        dest="has_result",
        choices=["true", "false"],
        help="是否仅统计已有执行结果的任务，仅在 stats 模式下生效",
    )

    args = parser.parse_args()
    endpoint = _build_client(args.host, args.port)

    try:
        if args.action == "invoke":
            if not args.goal:
                parser.error("invoke 模式需要指定 --goal")
            metadata = parse_metadata(args.metadata)
            invoke_task(endpoint, args.goal, args.chain_action, args.address, metadata)
        elif args.action == "history":
<<<<<<< HEAD
            fetch_history(endpoint, args.limit, args.query)
=======
            fetch_history(endpoint, args.limit)
>>>>>>> 8e0dd48a
        elif args.action == "stats":
            normalized_statuses: list[str] = []
            for value in args.status:
                for token in value.split(","):
                    token = token.strip()
                    if token:
                        normalized_statuses.append(token)
            has_result = args.has_result
<<<<<<< HEAD
            query = args.query.strip() if args.query else None
            fetch_stats(endpoint, normalized_statuses, args.since, args.until, has_result, query)
=======
            fetch_stats(endpoint, normalized_statuses, args.since, args.until, has_result)
>>>>>>> 8e0dd48a
        else:
            parser.error(f"未知操作: {args.action}")
    except requests.HTTPError as exc:  # pragma: no cover - 示例脚本仅做演示
        print(f"请求失败: {exc.response.status_code} {exc.response.text}", file=sys.stderr)
        sys.exit(1)
    except requests.RequestException as exc:  # pragma: no cover - 示例脚本仅做演示
        print(f"网络错误: {exc}", file=sys.stderr)
        sys.exit(1)


if __name__ == "__main__":
    main()<|MERGE_RESOLUTION|>--- conflicted
+++ resolved
@@ -117,13 +117,10 @@
     parser.add_argument("--metadata", nargs="*", default=[], help="附加元数据，使用 key=value 格式")
     parser.add_argument("--limit", type=int, default=10, help="history 模式下返回的任务数量")
     parser.add_argument(
-<<<<<<< HEAD
         "--query",
         help="在 history/stats 模式下按关键字模糊搜索任务 ID、目标或执行结果",
     )
     parser.add_argument(
-=======
->>>>>>> 8e0dd48a
         "--status",
         action="append",
         default=[],
@@ -154,11 +151,8 @@
             metadata = parse_metadata(args.metadata)
             invoke_task(endpoint, args.goal, args.chain_action, args.address, metadata)
         elif args.action == "history":
-<<<<<<< HEAD
             fetch_history(endpoint, args.limit, args.query)
-=======
             fetch_history(endpoint, args.limit)
->>>>>>> 8e0dd48a
         elif args.action == "stats":
             normalized_statuses: list[str] = []
             for value in args.status:
@@ -167,12 +161,9 @@
                     if token:
                         normalized_statuses.append(token)
             has_result = args.has_result
-<<<<<<< HEAD
             query = args.query.strip() if args.query else None
             fetch_stats(endpoint, normalized_statuses, args.since, args.until, has_result, query)
-=======
             fetch_stats(endpoint, normalized_statuses, args.since, args.until, has_result)
->>>>>>> 8e0dd48a
         else:
             parser.error(f"未知操作: {args.action}")
     except requests.HTTPError as exc:  # pragma: no cover - 示例脚本仅做演示
