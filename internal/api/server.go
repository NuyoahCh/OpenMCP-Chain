package api

import (
	"context"
	"encoding/json"
	"errors"
	"fmt"
	"log/slog"
	"net/http"
	"strconv"
	"strings"
	"time"

	"OpenMCP-Chain/internal/agent"
	"OpenMCP-Chain/internal/auth"
	xerrors "OpenMCP-Chain/internal/errors"
	"OpenMCP-Chain/internal/observability/metrics"
	"OpenMCP-Chain/internal/task"
	"OpenMCP-Chain/pkg/logger"
)

// Server 负责暴露 REST 接口，供外部驱动智能体执行。
type Server struct {
	addr           string
	tasks          *task.Service
	metricsEnabled bool
	auth           *auth.Service
}

// NewServer 构造 API 服务实例。
func NewServer(addr string, svc *task.Service, opts ...Option) *Server {
	server := &Server{addr: addr, tasks: svc}
	for _, opt := range opts {
		if opt != nil {
			opt(server)
		}
	}
	return server
}

// Option configures optional features on the API server.
type Option func(*Server)

// WithMetrics 启用 HTTP 请求指标采集。
func WithMetrics(enabled bool) Option {
	return func(s *Server) {
		s.metricsEnabled = enabled
	}
}

// WithAuthService 设置身份认证服务。
func WithAuthService(authn *auth.Service) Option {
	return func(s *Server) {
		s.auth = authn
	}
}

// Start 启动 HTTP 服务，直到上下文取消或出现错误。
func (s *Server) Start(ctx context.Context) error {
	// 设置路由和中间件。
	mux := http.NewServeMux()
	taskHandler := http.HandlerFunc(s.handleTasks)
	// 应用身份认证中间件（如果配置了认证服务）。
	if s.auth != nil && s.auth.Mode() != auth.ModeDisabled {
		taskHandler = s.auth.Middleware(auth.MiddlewareConfig{
			RequiredPermissions: map[string][]string{
				http.MethodGet:  {"tasks.read"},
				http.MethodPost: {"tasks.write"},
			},
			AuditEvent: "tasks",
		})(taskHandler).(http.HandlerFunc)
	}
	// 应用请求日志中间件。
	mux.Handle("/api/v1/tasks", s.instrument("tasks", taskHandler))
	mux.Handle("/api/v1/tasks/stats", s.instrument("task_stats", http.HandlerFunc(s.handleTaskStats)))
	mux.Handle("/api/v1/auth/token", s.instrument("auth_token", http.HandlerFunc(s.handleAuthToken)))
	// 如果启用指标采集，注册指标处理器。
	if s.metricsEnabled {
		mux.Handle("/metrics", metrics.Handler())
	}

	// 启动 HTTP 服务器。
	server := &http.Server{
		Addr:              s.addr,
		Handler:           withContext(ctx, mux),
		ReadHeaderTimeout: 5 * time.Second,
	}

	// 监听关闭信号并优雅关闭服务器。
	errCh := make(chan error, 1)
	go func() {
		if err := server.ListenAndServe(); err != nil && !errors.Is(err, http.ErrServerClosed) {
			errCh <- err
		}
		close(errCh)
	}()

	// 等待上下文取消或服务器错误。
	select {
	case <-ctx.Done():
		shutdownCtx, cancel := context.WithTimeout(context.Background(), 5*time.Second)
		defer cancel()
		_ = server.Shutdown(shutdownCtx)
		return ctx.Err()
	case err := <-errCh:
		return err
	}
}

// handleTasks 处理与智能体任务相关的请求。
func (s *Server) handleTasks(w http.ResponseWriter, r *http.Request) {
	switch r.Method {
	case http.MethodPost:
		s.handleCreateTask(w, r)
	case http.MethodGet:
		s.handleListTasks(w, r)
	default:
		writeJSONError(w, http.StatusMethodNotAllowed, "METHOD_NOT_ALLOWED", "仅支持 GET/POST")
	}
}

// instrument 包装 HTTP 处理器以收集请求指标。
func (s *Server) instrument(name string, handler http.Handler) http.Handler {
	if !s.metricsEnabled {
		return handler
	}
	return http.HandlerFunc(func(w http.ResponseWriter, r *http.Request) {
		start := time.Now()
		sw := &statusWriter{ResponseWriter: w}
		handler.ServeHTTP(sw, r)
		metrics.ObserveHTTPRequest(name, r.Method, sw.statusCode(), time.Since(start))
	})
}

// handleCreateTask 处理创建智能体任务的请求。
func (s *Server) handleCreateTask(w http.ResponseWriter, r *http.Request) {
	// 仅允许 POST 方法。
	if r.Method != http.MethodPost {
		writeJSONError(w, http.StatusMethodNotAllowed, "METHOD_NOT_ALLOWED", "仅支持 POST")
		return
	}

	// 解析请求体。
	var req agent.TaskRequest
	if err := json.NewDecoder(r.Body).Decode(&req); err != nil {
		logger.L().Warn("任务创建请求解析失败", slog.Any("error", err))
		writeJSONError(w, http.StatusBadRequest, string(xerrors.CodeInvalidArgument), "请求体解析失败")
		return
	}

	if s.tasks == nil {
		writeJSONError(w, http.StatusServiceUnavailable, string(xerrors.CodeInitializationFailure), "任务服务未初始化")
		return
	}

	// 提交任务。
	ctx := r.Context()
	taskItem, err := s.tasks.Submit(ctx, req)
	if err != nil {
		logger.L().Error("任务提交失败", slog.Any("error", err))
		status := statusFromError(err)
		code := string(xerrors.CodeOf(err))
		if code == "" {
			code = "TASK_SUBMIT_FAILED"
		}
		writeJSONError(w, status, code, err.Error())
		return
	}

	// 返回任务创建响应。
	w.Header().Set("Content-Type", "application/json")
	w.WriteHeader(http.StatusAccepted)
	_ = json.NewEncoder(w).Encode(map[string]any{
		"task_id":      taskItem.ID,
		"status":       taskItem.Status,
		"attempts":     taskItem.Attempts,
		"max_retries":  taskItem.MaxRetries,
		"goal":         taskItem.Goal,
		"chain_action": taskItem.ChainAction,
		"address":      taskItem.Address,
		"metadata":     taskItem.Metadata,
		"created_at":   taskItem.CreatedAt,
		"updated_at":   taskItem.UpdatedAt,
	})
	// 记录任务受理日志。
	logFields := []any{slog.String("task_id", taskItem.ID)}
	if subject := auth.SubjectFromContext(ctx); subject != nil {
		logFields = append(logFields, slog.String("user", subject.Username))
	}
	logger.L().Info("任务已受理", logFields...)
}

// handleAuthToken 处理身份认证令牌请求。
func (s *Server) handleAuthToken(w http.ResponseWriter, r *http.Request) {
	if r.Method != http.MethodPost {
		writeJSONError(w, http.StatusMethodNotAllowed, "METHOD_NOT_ALLOWED", "仅支持 POST")
		return
	}
	if s.auth == nil || s.auth.Mode() == auth.ModeDisabled {
		writeJSONError(w, http.StatusServiceUnavailable, "AUTH_DISABLED", "身份认证未启用")
		return
	}
	var req auth.TokenRequest
	if err := json.NewDecoder(r.Body).Decode(&req); err != nil {
		logger.L().Warn("认证请求解析失败", slog.Any("error", err))
		writeJSONError(w, http.StatusBadRequest, "INVALID_REQUEST", "请求体解析失败")
		return
	}
	token, err := s.auth.Authenticate(r.Context(), req)
	if err != nil {
		switch {
		case errors.Is(err, auth.ErrInvalidCredentials):
			writeJSONError(w, http.StatusUnauthorized, "INVALID_CREDENTIALS", "认证失败")
		case errors.Is(err, auth.ErrUnsupportedGrant):
			writeJSONError(w, http.StatusBadRequest, "UNSUPPORTED_GRANT", err.Error())
		case errors.Is(err, auth.ErrSubjectRevoked):
			writeJSONError(w, http.StatusForbidden, "ACCOUNT_DISABLED", "账号已禁用")
		case errors.Is(err, auth.ErrDisabled):
			writeJSONError(w, http.StatusServiceUnavailable, "AUTH_DISABLED", "身份认证未启用")
		default:
			logger.L().Error("令牌签发失败", slog.Any("error", err))
			writeJSONError(w, http.StatusInternalServerError, "TOKEN_ISSUE_FAILED", "服务器内部错误")
		}
		return
	}
	if token.TokenType == "" {
		token.TokenType = "Bearer"
	}
	w.Header().Set("Content-Type", "application/json")
	if err := json.NewEncoder(w).Encode(token); err != nil {
		logger.L().Error("输出认证响应失败", slog.Any("error", err))
	}
	logger.L().Info("令牌签发成功", slog.String("grant_type", req.GrantType))
}

// handleListTasks 处理列出智能体任务的请求。
func (s *Server) handleListTasks(w http.ResponseWriter, r *http.Request) {
	if s.tasks == nil {
		writeJSONError(w, http.StatusServiceUnavailable, string(xerrors.CodeInitializationFailure), "任务服务未初始化")
		return
	}

	// 处理单个任务查询。
	ctx := r.Context()
	if id := r.URL.Query().Get("id"); id != "" {
		taskItem, err := s.tasks.Get(ctx, id)
		if err != nil {
			if task.IsTaskError(err, task.CodeTaskNotFound) || xerrors.CodeOf(err) == xerrors.CodeNotFound {
				writeJSONError(w, http.StatusNotFound, string(task.CodeTaskNotFound), "任务不存在")
				return
			}
			logger.L().Error("查询任务失败", slog.Any("error", err), slog.String("task_id", id))
			status := statusFromError(err)
			code := string(xerrors.CodeOf(err))
			if code == "" {
				code = "TASK_QUERY_FAILED"
			}
			writeJSONError(w, status, code, err.Error())
			return
		}
		w.Header().Set("Content-Type", "application/json")
		_ = json.NewEncoder(w).Encode(taskItem)
		return
	}

	// 处理任务列表查询，支持 limit 参数。
	query := r.URL.Query()
	opts := make([]task.ListOption, 0, 4)

	if raw := query.Get("limit"); raw != "" {
		parsed, err := strconv.Atoi(raw)
		if err != nil || parsed <= 0 {
			writeJSONError(w, http.StatusBadRequest, "INVALID_LIMIT", "limit 参数必须为正整数")
			return
<<<<<<< HEAD
=======
		}
		opts = append(opts, task.WithLimit(parsed))
	}

	if rawStatuses, ok := query["status"]; ok {
		statuses, err := parseStatusFilters(rawStatuses)
		if err != nil {
			writeJSONError(w, http.StatusBadRequest, "INVALID_STATUS", err.Error())
			return
		}
		if len(statuses) > 0 {
			opts = append(opts, task.WithStatuses(statuses...))
		}
	}

	if raw := query.Get("since"); raw != "" {
		ts, err := time.Parse(time.RFC3339, raw)
		if err != nil {
			writeJSONError(w, http.StatusBadRequest, "INVALID_SINCE", "since 参数需为 RFC3339 时间格式")
			return
		}
		opts = append(opts, task.WithUpdatedSince(ts))
	}

	if raw := query.Get("until"); raw != "" {
		ts, err := time.Parse(time.RFC3339, raw)
		if err != nil {
			writeJSONError(w, http.StatusBadRequest, "INVALID_UNTIL", "until 参数需为 RFC3339 时间格式")
			return
		}
		opts = append(opts, task.WithUpdatedUntil(ts))
	}

	if raw := query.Get("has_result"); raw != "" {
		parsed, err := strconv.ParseBool(raw)
		if err != nil {
			writeJSONError(w, http.StatusBadRequest, "INVALID_HAS_RESULT", "has_result 参数需为布尔值")
			return
		}
		opts = append(opts, task.WithResultPresence(parsed))
	}

	if raw := strings.ToLower(query.Get("order")); raw != "" {
		switch raw {
		case "asc":
			opts = append(opts, task.WithSortOrder(task.SortByUpdatedAsc))
		case "desc":
			opts = append(opts, task.WithSortOrder(task.SortByUpdatedDesc))
		default:
			writeJSONError(w, http.StatusBadRequest, "INVALID_ORDER", "order 参数仅支持 asc/desc")
			return
>>>>>>> c26a57cc
		}
		opts = append(opts, task.WithLimit(parsed))
	}

	filterOpts, reqErr := parseFilterOptions(query)
	if reqErr != nil {
		writeJSONError(w, reqErr.status, reqErr.code, reqErr.message)
		return
	}
	opts = append(opts, filterOpts...)

	// 列出任务。
	tasks, err := s.tasks.List(ctx, opts...)
	if err != nil {
		logger.L().Error("列出任务失败", slog.Any("error", err))
		status := statusFromError(err)
		code := string(xerrors.CodeOf(err))
		if code == "" {
			code = "TASK_LIST_FAILED"
		}
		writeJSONError(w, status, code, err.Error())
		return
	}

	// 返回任务列表响应。
	w.Header().Set("Content-Type", "application/json")
	_ = json.NewEncoder(w).Encode(tasks)
}

// handleTaskStats 处理任务统计查询请求。
func (s *Server) handleTaskStats(w http.ResponseWriter, r *http.Request) {
	if r.Method != http.MethodGet {
		writeJSONError(w, http.StatusMethodNotAllowed, "METHOD_NOT_ALLOWED", "仅支持 GET")
		return
	}
	if s.tasks == nil {
		writeJSONError(w, http.StatusServiceUnavailable, string(xerrors.CodeInitializationFailure), "任务服务未初始化")
		return
	}

	filterOpts, reqErr := parseFilterOptions(r.URL.Query())
	if reqErr != nil {
		writeJSONError(w, reqErr.status, reqErr.code, reqErr.message)
		return
	}

	stats, err := s.tasks.Stats(r.Context(), filterOpts...)
	if err != nil {
		logger.L().Error("统计任务失败", slog.Any("error", err))
		status := statusFromError(err)
		code := string(xerrors.CodeOf(err))
		if code == "" {
			code = "TASK_STATS_FAILED"
		}
		writeJSONError(w, status, code, err.Error())
		return
	}

	w.Header().Set("Content-Type", "application/json")
	_ = json.NewEncoder(w).Encode(stats)
}

// statusWriter 包装 http.ResponseWriter 以捕获响应状态码。
type statusWriter struct {
	http.ResponseWriter
	status int
}

// Write 捕获响应状态码。
func (w *statusWriter) WriteHeader(code int) {
	w.status = code
	w.ResponseWriter.WriteHeader(code)
}

// statusCode 返回捕获的状态码，默认为 200。
func (w *statusWriter) statusCode() int {
	if w.status == 0 {
		return http.StatusOK
	}
	return w.status
}

// withContext 确保请求处理能够感知根上下文取消。
func withContext(ctx context.Context, handler http.Handler) http.Handler {
	// 如果根上下文已取消，立即返回服务不可用响应。
	return http.HandlerFunc(func(w http.ResponseWriter, r *http.Request) {
		select {
		case <-ctx.Done():
			http.Error(w, "服务已关闭", http.StatusServiceUnavailable)
			return
		default:
		}
		handler.ServeHTTP(w, r)
	})
}

// statusFromError 将错误映射为 HTTP 状态码。
func statusFromError(err error) int {
	if err == nil {
		return http.StatusInternalServerError
	}
	code := xerrors.CodeOf(err)
	switch code {
	case xerrors.CodeInvalidArgument, task.CodeTaskValidation:
		return http.StatusBadRequest
	case xerrors.CodeNotFound, task.CodeTaskNotFound:
		return http.StatusNotFound
	case xerrors.CodeConflict, task.CodeTaskConflict:
		return http.StatusConflict
	case xerrors.CodeInitializationFailure:
		return http.StatusServiceUnavailable
	case xerrors.CodeQueueFailure, task.CodeTaskPublish:
		return http.StatusBadGateway
	default:
		return http.StatusInternalServerError
	}
}

type errorResponse struct {
	Code    string `json:"code"`
	Message string `json:"message"`
}

func writeJSONError(w http.ResponseWriter, status int, code, message string) {
	if code == "" {
		code = "UNKNOWN_ERROR"
	}
	if message == "" {
		message = http.StatusText(status)
	}
	w.Header().Set("Content-Type", "application/json")
	w.WriteHeader(status)
	if err := json.NewEncoder(w).Encode(errorResponse{Code: code, Message: message}); err != nil {
		logger.L().Error("输出错误响应失败", slog.Any("error", err))
	}
}

<<<<<<< HEAD
type requestError struct {
	status  int
	code    string
	message string
}

func parseFilterOptions(query map[string][]string) ([]task.ListOption, *requestError) {
	opts := make([]task.ListOption, 0, 4)

	if rawStatuses, ok := query["status"]; ok {
		statuses, err := parseStatusFilters(rawStatuses)
		if err != nil {
			return nil, &requestError{status: http.StatusBadRequest, code: "INVALID_STATUS", message: err.Error()}
		}
		if len(statuses) > 0 {
			opts = append(opts, task.WithStatuses(statuses...))
		}
	}

	if raw := firstValue(query, "since"); raw != "" {
		ts, err := time.Parse(time.RFC3339, raw)
		if err != nil {
			return nil, &requestError{status: http.StatusBadRequest, code: "INVALID_SINCE", message: "since 参数需为 RFC3339 时间格式"}
		}
		opts = append(opts, task.WithUpdatedSince(ts))
	}

	if raw := firstValue(query, "until"); raw != "" {
		ts, err := time.Parse(time.RFC3339, raw)
		if err != nil {
			return nil, &requestError{status: http.StatusBadRequest, code: "INVALID_UNTIL", message: "until 参数需为 RFC3339 时间格式"}
		}
		opts = append(opts, task.WithUpdatedUntil(ts))
	}

	if raw := firstValue(query, "has_result"); raw != "" {
		parsed, err := strconv.ParseBool(raw)
		if err != nil {
			return nil, &requestError{status: http.StatusBadRequest, code: "INVALID_HAS_RESULT", message: "has_result 参数需为布尔值"}
		}
		opts = append(opts, task.WithResultPresence(parsed))
	}

	if raw := strings.ToLower(firstValue(query, "order")); raw != "" {
		switch raw {
		case "asc":
			opts = append(opts, task.WithSortOrder(task.SortByUpdatedAsc))
		case "desc":
			opts = append(opts, task.WithSortOrder(task.SortByUpdatedDesc))
		default:
			return nil, &requestError{status: http.StatusBadRequest, code: "INVALID_ORDER", message: "order 参数仅支持 asc/desc"}
		}
	}

	return opts, nil
}

func firstValue(values map[string][]string, key string) string {
	items, ok := values[key]
	if !ok || len(items) == 0 {
		return ""
	}
	return items[0]
}

=======
>>>>>>> c26a57cc
func parseStatusFilters(values []string) ([]task.Status, error) {
	if len(values) == 0 {
		return nil, nil
	}
	seen := make(map[task.Status]struct{}, len(values))
	statuses := make([]task.Status, 0, len(values))
	for _, raw := range values {
		for _, token := range strings.Split(raw, ",") {
			trimmed := strings.TrimSpace(token)
			if trimmed == "" {
				continue
			}
			status := task.Status(trimmed)
			if !task.IsValidStatus(status) {
				return nil, fmt.Errorf("status 参数包含未知的任务状态: %s", trimmed)
			}
			if _, ok := seen[status]; ok {
				continue
			}
			seen[status] = struct{}{}
			statuses = append(statuses, status)
		}
	}
	if len(statuses) == 0 {
		return nil, nil
	}
	return statuses, nil
}<|MERGE_RESOLUTION|>--- conflicted
+++ resolved
@@ -272,8 +272,6 @@
 		if err != nil || parsed <= 0 {
 			writeJSONError(w, http.StatusBadRequest, "INVALID_LIMIT", "limit 参数必须为正整数")
 			return
-<<<<<<< HEAD
-=======
 		}
 		opts = append(opts, task.WithLimit(parsed))
 	}
@@ -325,7 +323,6 @@
 		default:
 			writeJSONError(w, http.StatusBadRequest, "INVALID_ORDER", "order 参数仅支持 asc/desc")
 			return
->>>>>>> c26a57cc
 		}
 		opts = append(opts, task.WithLimit(parsed))
 	}
@@ -463,7 +460,6 @@
 	}
 }
 
-<<<<<<< HEAD
 type requestError struct {
 	status  int
 	code    string
@@ -529,8 +525,6 @@
 	return items[0]
 }
 
-=======
->>>>>>> c26a57cc
 func parseStatusFilters(values []string) ([]task.Status, error) {
 	if len(values) == 0 {
 		return nil, nil
