package api

import (
	"context"
	"encoding/json"
	"errors"
	"fmt"
	"log/slog"
	"net/http"
	"strconv"
	"strings"
	"time"

	"OpenMCP-Chain/internal/agent"
	"OpenMCP-Chain/internal/auth"
	xerrors "OpenMCP-Chain/internal/errors"
	"OpenMCP-Chain/internal/observability/metrics"
	"OpenMCP-Chain/internal/task"
	"OpenMCP-Chain/pkg/logger"
)

// Server 负责暴露 REST 接口，供外部驱动智能体执行。
type Server struct {
	addr           string
	tasks          *task.Service
	metricsEnabled bool
	auth           *auth.Service
}

// NewServer 构造 API 服务实例。
func NewServer(addr string, svc *task.Service, opts ...Option) *Server {
	server := &Server{addr: addr, tasks: svc}
	for _, opt := range opts {
		if opt != nil {
			opt(server)
		}
	}
	return server
}

// Option configures optional features on the API server.
type Option func(*Server)

// WithMetrics 启用 HTTP 请求指标采集。
func WithMetrics(enabled bool) Option {
	return func(s *Server) {
		s.metricsEnabled = enabled
	}
}

// WithAuthService 设置身份认证服务。
func WithAuthService(authn *auth.Service) Option {
	return func(s *Server) {
		s.auth = authn
	}
}

// Start 启动 HTTP 服务，直到上下文取消或出现错误。
func (s *Server) Start(ctx context.Context) error {
	// 设置路由和中间件。
	mux := http.NewServeMux()
	taskHandler := http.HandlerFunc(s.handleTasks)
	// 应用身份认证中间件（如果配置了认证服务）。
	if s.auth != nil && s.auth.Mode() != auth.ModeDisabled {
		taskHandler = s.auth.Middleware(auth.MiddlewareConfig{
			RequiredPermissions: map[string][]string{
				http.MethodGet:  {"tasks.read"},
				http.MethodPost: {"tasks.write"},
			},
			AuditEvent: "tasks",
		})(taskHandler).(http.HandlerFunc)
	}
	// 应用请求日志中间件。
	mux.Handle("/api/v1/tasks", s.instrument("tasks", taskHandler))
	mux.Handle("/api/v1/tasks/stats", s.instrument("task_stats", http.HandlerFunc(s.handleTaskStats)))
	mux.Handle("/api/v1/auth/token", s.instrument("auth_token", http.HandlerFunc(s.handleAuthToken)))
	// 如果启用指标采集，注册指标处理器。
	if s.metricsEnabled {
		mux.Handle("/metrics", metrics.Handler())
	}

	// 启动 HTTP 服务器。
	server := &http.Server{
		Addr:              s.addr,
		Handler:           withContext(ctx, mux),
		ReadHeaderTimeout: 5 * time.Second,
	}

	// 监听关闭信号并优雅关闭服务器。
	errCh := make(chan error, 1)
	go func() {
		if err := server.ListenAndServe(); err != nil && !errors.Is(err, http.ErrServerClosed) {
			errCh <- err
		}
		close(errCh)
	}()

	// 等待上下文取消或服务器错误。
	select {
	case <-ctx.Done():
		shutdownCtx, cancel := context.WithTimeout(context.Background(), 5*time.Second)
		defer cancel()
		_ = server.Shutdown(shutdownCtx)
		return ctx.Err()
	case err := <-errCh:
		return err
	}
}

// handleTasks 处理与智能体任务相关的请求。
func (s *Server) handleTasks(w http.ResponseWriter, r *http.Request) {
	switch r.Method {
	case http.MethodPost:
		s.handleCreateTask(w, r)
	case http.MethodGet:
		s.handleListTasks(w, r)
	default:
		writeJSONError(w, http.StatusMethodNotAllowed, "METHOD_NOT_ALLOWED", "仅支持 GET/POST")
	}
}

// instrument 包装 HTTP 处理器以收集请求指标。
func (s *Server) instrument(name string, handler http.Handler) http.Handler {
	if !s.metricsEnabled {
		return handler
	}
	return http.HandlerFunc(func(w http.ResponseWriter, r *http.Request) {
		start := time.Now()
		sw := &statusWriter{ResponseWriter: w}
		handler.ServeHTTP(sw, r)
		metrics.ObserveHTTPRequest(name, r.Method, sw.statusCode(), time.Since(start))
	})
}

// handleCreateTask 处理创建智能体任务的请求。
func (s *Server) handleCreateTask(w http.ResponseWriter, r *http.Request) {
	// 仅允许 POST 方法。
	if r.Method != http.MethodPost {
		writeJSONError(w, http.StatusMethodNotAllowed, "METHOD_NOT_ALLOWED", "仅支持 POST")
		return
	}

	// 解析请求体。
	var req agent.TaskRequest
	if err := json.NewDecoder(r.Body).Decode(&req); err != nil {
		logger.L().Warn("任务创建请求解析失败", slog.Any("error", err))
		writeJSONError(w, http.StatusBadRequest, string(xerrors.CodeInvalidArgument), "请求体解析失败")
		return
	}

	if s.tasks == nil {
		writeJSONError(w, http.StatusServiceUnavailable, string(xerrors.CodeInitializationFailure), "任务服务未初始化")
		return
	}

	// 提交任务。
	ctx := r.Context()
	taskItem, err := s.tasks.Submit(ctx, req)
	if err != nil {
		logger.L().Error("任务提交失败", slog.Any("error", err))
		status := statusFromError(err)
		code := string(xerrors.CodeOf(err))
		if code == "" {
			code = "TASK_SUBMIT_FAILED"
		}
		writeJSONError(w, status, code, err.Error())
		return
	}

	// 返回任务创建响应。
	w.Header().Set("Content-Type", "application/json")
	w.WriteHeader(http.StatusAccepted)
	_ = json.NewEncoder(w).Encode(map[string]any{
		"task_id":      taskItem.ID,
		"status":       taskItem.Status,
		"attempts":     taskItem.Attempts,
		"max_retries":  taskItem.MaxRetries,
		"goal":         taskItem.Goal,
		"chain_action": taskItem.ChainAction,
		"address":      taskItem.Address,
		"metadata":     taskItem.Metadata,
		"created_at":   taskItem.CreatedAt,
		"updated_at":   taskItem.UpdatedAt,
	})
	// 记录任务受理日志。
	logFields := []any{slog.String("task_id", taskItem.ID)}
	if subject := auth.SubjectFromContext(ctx); subject != nil {
		logFields = append(logFields, slog.String("user", subject.Username))
	}
	logger.L().Info("任务已受理", logFields...)
}

// handleAuthToken 处理身份认证令牌请求。
func (s *Server) handleAuthToken(w http.ResponseWriter, r *http.Request) {
	if r.Method != http.MethodPost {
		writeJSONError(w, http.StatusMethodNotAllowed, "METHOD_NOT_ALLOWED", "仅支持 POST")
		return
	}
	if s.auth == nil || s.auth.Mode() == auth.ModeDisabled {
		writeJSONError(w, http.StatusServiceUnavailable, "AUTH_DISABLED", "身份认证未启用")
		return
	}
	var req auth.TokenRequest
	if err := json.NewDecoder(r.Body).Decode(&req); err != nil {
		logger.L().Warn("认证请求解析失败", slog.Any("error", err))
		writeJSONError(w, http.StatusBadRequest, "INVALID_REQUEST", "请求体解析失败")
		return
	}
	token, err := s.auth.Authenticate(r.Context(), req)
	if err != nil {
		switch {
		case errors.Is(err, auth.ErrInvalidCredentials):
			writeJSONError(w, http.StatusUnauthorized, "INVALID_CREDENTIALS", "认证失败")
		case errors.Is(err, auth.ErrUnsupportedGrant):
			writeJSONError(w, http.StatusBadRequest, "UNSUPPORTED_GRANT", err.Error())
		case errors.Is(err, auth.ErrSubjectRevoked):
			writeJSONError(w, http.StatusForbidden, "ACCOUNT_DISABLED", "账号已禁用")
		case errors.Is(err, auth.ErrDisabled):
			writeJSONError(w, http.StatusServiceUnavailable, "AUTH_DISABLED", "身份认证未启用")
		default:
			logger.L().Error("令牌签发失败", slog.Any("error", err))
			writeJSONError(w, http.StatusInternalServerError, "TOKEN_ISSUE_FAILED", "服务器内部错误")
		}
		return
	}
	if token.TokenType == "" {
		token.TokenType = "Bearer"
	}
	w.Header().Set("Content-Type", "application/json")
	if err := json.NewEncoder(w).Encode(token); err != nil {
		logger.L().Error("输出认证响应失败", slog.Any("error", err))
	}
	logger.L().Info("令牌签发成功", slog.String("grant_type", req.GrantType))
}

// handleListTasks 处理列出智能体任务的请求。
func (s *Server) handleListTasks(w http.ResponseWriter, r *http.Request) {
	if s.tasks == nil {
		writeJSONError(w, http.StatusServiceUnavailable, string(xerrors.CodeInitializationFailure), "任务服务未初始化")
		return
	}

	// 处理单个任务查询。
	ctx := r.Context()
	if id := r.URL.Query().Get("id"); id != "" {
		taskItem, err := s.tasks.Get(ctx, id)
		if err != nil {
			if task.IsTaskError(err, task.CodeTaskNotFound) || xerrors.CodeOf(err) == xerrors.CodeNotFound {
				writeJSONError(w, http.StatusNotFound, string(task.CodeTaskNotFound), "任务不存在")
				return
			}
			logger.L().Error("查询任务失败", slog.Any("error", err), slog.String("task_id", id))
			status := statusFromError(err)
			code := string(xerrors.CodeOf(err))
			if code == "" {
				code = "TASK_QUERY_FAILED"
			}
			writeJSONError(w, status, code, err.Error())
			return
		}
		w.Header().Set("Content-Type", "application/json")
		_ = json.NewEncoder(w).Encode(taskItem)
		return
	}

	// 处理任务列表查询，支持 limit 参数。
	query := r.URL.Query()
	opts := make([]task.ListOption, 0, 4)

	if raw := query.Get("limit"); raw != "" {
		parsed, err := strconv.Atoi(raw)
		if err != nil || parsed <= 0 {
			writeJSONError(w, http.StatusBadRequest, "INVALID_LIMIT", "limit 参数必须为正整数")
			return
<<<<<<< HEAD
		}
		opts = append(opts, task.WithLimit(parsed))
	}

	filterOpts, reqErr := parseFilterOptions(query)
	if reqErr != nil {
		writeJSONError(w, reqErr.status, reqErr.code, reqErr.message)
		return
=======
		}
		opts = append(opts, task.WithLimit(parsed))
	}

	if rawStatuses, ok := query["status"]; ok {
		statuses, err := parseStatusFilters(rawStatuses)
		if err != nil {
			writeJSONError(w, http.StatusBadRequest, "INVALID_STATUS", err.Error())
			return
		}
		if len(statuses) > 0 {
			opts = append(opts, task.WithStatuses(statuses...))
		}
	}

	if raw := query.Get("since"); raw != "" {
		ts, err := time.Parse(time.RFC3339, raw)
		if err != nil {
			writeJSONError(w, http.StatusBadRequest, "INVALID_SINCE", "since 参数需为 RFC3339 时间格式")
			return
		}
		opts = append(opts, task.WithUpdatedSince(ts))
	}

	if raw := query.Get("until"); raw != "" {
		ts, err := time.Parse(time.RFC3339, raw)
		if err != nil {
			writeJSONError(w, http.StatusBadRequest, "INVALID_UNTIL", "until 参数需为 RFC3339 时间格式")
			return
		}
		opts = append(opts, task.WithUpdatedUntil(ts))
	}

	if raw := query.Get("has_result"); raw != "" {
		parsed, err := strconv.ParseBool(raw)
		if err != nil {
			writeJSONError(w, http.StatusBadRequest, "INVALID_HAS_RESULT", "has_result 参数需为布尔值")
			return
		}
		opts = append(opts, task.WithResultPresence(parsed))
>>>>>>> 8e0dd48a
	}
	opts = append(opts, filterOpts...)

	if raw := strings.ToLower(query.Get("order")); raw != "" {
		switch raw {
		case "asc":
			opts = append(opts, task.WithSortOrder(task.SortByUpdatedAsc))
		case "desc":
			opts = append(opts, task.WithSortOrder(task.SortByUpdatedDesc))
		default:
			writeJSONError(w, http.StatusBadRequest, "INVALID_ORDER", "order 参数仅支持 asc/desc")
			return
		}
		opts = append(opts, task.WithLimit(parsed))
	}

	filterOpts, reqErr := parseFilterOptions(query)
	if reqErr != nil {
		writeJSONError(w, reqErr.status, reqErr.code, reqErr.message)
		return
	}
	opts = append(opts, filterOpts...)

	// 列出任务。
	tasks, err := s.tasks.List(ctx, opts...)
	if err != nil {
		logger.L().Error("列出任务失败", slog.Any("error", err))
		status := statusFromError(err)
		code := string(xerrors.CodeOf(err))
		if code == "" {
			code = "TASK_LIST_FAILED"
		}
		writeJSONError(w, status, code, err.Error())
		return
	}

	// 返回任务列表响应。
	w.Header().Set("Content-Type", "application/json")
	_ = json.NewEncoder(w).Encode(tasks)
}

// handleTaskStats 处理任务统计查询请求。
func (s *Server) handleTaskStats(w http.ResponseWriter, r *http.Request) {
	if r.Method != http.MethodGet {
		writeJSONError(w, http.StatusMethodNotAllowed, "METHOD_NOT_ALLOWED", "仅支持 GET")
		return
	}
	if s.tasks == nil {
		writeJSONError(w, http.StatusServiceUnavailable, string(xerrors.CodeInitializationFailure), "任务服务未初始化")
		return
	}

	filterOpts, reqErr := parseFilterOptions(r.URL.Query())
	if reqErr != nil {
		writeJSONError(w, reqErr.status, reqErr.code, reqErr.message)
		return
	}

	stats, err := s.tasks.Stats(r.Context(), filterOpts...)
	if err != nil {
		logger.L().Error("统计任务失败", slog.Any("error", err))
		status := statusFromError(err)
		code := string(xerrors.CodeOf(err))
		if code == "" {
			code = "TASK_STATS_FAILED"
		}
		writeJSONError(w, status, code, err.Error())
		return
	}

	w.Header().Set("Content-Type", "application/json")
	_ = json.NewEncoder(w).Encode(stats)
}

// statusWriter 包装 http.ResponseWriter 以捕获响应状态码。
type statusWriter struct {
	http.ResponseWriter
	status int
}

// Write 捕获响应状态码。
func (w *statusWriter) WriteHeader(code int) {
	w.status = code
	w.ResponseWriter.WriteHeader(code)
}

// statusCode 返回捕获的状态码，默认为 200。
func (w *statusWriter) statusCode() int {
	if w.status == 0 {
		return http.StatusOK
	}
	return w.status
}

// withContext 确保请求处理能够感知根上下文取消。
func withContext(ctx context.Context, handler http.Handler) http.Handler {
	// 如果根上下文已取消，立即返回服务不可用响应。
	return http.HandlerFunc(func(w http.ResponseWriter, r *http.Request) {
		select {
		case <-ctx.Done():
			http.Error(w, "服务已关闭", http.StatusServiceUnavailable)
			return
		default:
		}
		handler.ServeHTTP(w, r)
	})
}

// statusFromError 将错误映射为 HTTP 状态码。
func statusFromError(err error) int {
	if err == nil {
		return http.StatusInternalServerError
	}
	code := xerrors.CodeOf(err)
	switch code {
	case xerrors.CodeInvalidArgument, task.CodeTaskValidation:
		return http.StatusBadRequest
	case xerrors.CodeNotFound, task.CodeTaskNotFound:
		return http.StatusNotFound
	case xerrors.CodeConflict, task.CodeTaskConflict:
		return http.StatusConflict
	case xerrors.CodeInitializationFailure:
		return http.StatusServiceUnavailable
	case xerrors.CodeQueueFailure, task.CodeTaskPublish:
		return http.StatusBadGateway
	default:
		return http.StatusInternalServerError
	}
}

type errorResponse struct {
	Code    string `json:"code"`
	Message string `json:"message"`
}

func writeJSONError(w http.ResponseWriter, status int, code, message string) {
	if code == "" {
		code = "UNKNOWN_ERROR"
	}
	if message == "" {
		message = http.StatusText(status)
	}
	w.Header().Set("Content-Type", "application/json")
	w.WriteHeader(status)
	if err := json.NewEncoder(w).Encode(errorResponse{Code: code, Message: message}); err != nil {
		logger.L().Error("输出错误响应失败", slog.Any("error", err))
	}
}

type requestError struct {
	status  int
	code    string
	message string
}

func parseFilterOptions(query map[string][]string) ([]task.ListOption, *requestError) {
	opts := make([]task.ListOption, 0, 4)

	if rawStatuses, ok := query["status"]; ok {
		statuses, err := parseStatusFilters(rawStatuses)
		if err != nil {
			return nil, &requestError{status: http.StatusBadRequest, code: "INVALID_STATUS", message: err.Error()}
		}
		if len(statuses) > 0 {
			opts = append(opts, task.WithStatuses(statuses...))
		}
	}

	if raw := firstValue(query, "since"); raw != "" {
		ts, err := time.Parse(time.RFC3339, raw)
		if err != nil {
			return nil, &requestError{status: http.StatusBadRequest, code: "INVALID_SINCE", message: "since 参数需为 RFC3339 时间格式"}
		}
		opts = append(opts, task.WithUpdatedSince(ts))
	}

	if raw := firstValue(query, "until"); raw != "" {
		ts, err := time.Parse(time.RFC3339, raw)
		if err != nil {
			return nil, &requestError{status: http.StatusBadRequest, code: "INVALID_UNTIL", message: "until 参数需为 RFC3339 时间格式"}
		}
		opts = append(opts, task.WithUpdatedUntil(ts))
	}

	if raw := firstValue(query, "has_result"); raw != "" {
		parsed, err := strconv.ParseBool(raw)
		if err != nil {
			return nil, &requestError{status: http.StatusBadRequest, code: "INVALID_HAS_RESULT", message: "has_result 参数需为布尔值"}
		}
		opts = append(opts, task.WithResultPresence(parsed))
	}

	if raw := strings.ToLower(firstValue(query, "order")); raw != "" {
		switch raw {
		case "asc":
			opts = append(opts, task.WithSortOrder(task.SortByUpdatedAsc))
		case "desc":
			opts = append(opts, task.WithSortOrder(task.SortByUpdatedDesc))
		default:
			return nil, &requestError{status: http.StatusBadRequest, code: "INVALID_ORDER", message: "order 参数仅支持 asc/desc"}
		}
	}

<<<<<<< HEAD
	if raw := strings.TrimSpace(firstValue(query, "q")); raw != "" {
		opts = append(opts, task.WithQuery(raw))
	}

=======
>>>>>>> 8e0dd48a
	return opts, nil
}

func firstValue(values map[string][]string, key string) string {
	items, ok := values[key]
	if !ok || len(items) == 0 {
		return ""
	}
	return items[0]
}

func parseStatusFilters(values []string) ([]task.Status, error) {
	if len(values) == 0 {
		return nil, nil
	}
	seen := make(map[task.Status]struct{}, len(values))
	statuses := make([]task.Status, 0, len(values))
	for _, raw := range values {
		for _, token := range strings.Split(raw, ",") {
			trimmed := strings.TrimSpace(token)
			if trimmed == "" {
				continue
			}
			status := task.Status(trimmed)
			if !task.IsValidStatus(status) {
				return nil, fmt.Errorf("status 参数包含未知的任务状态: %s", trimmed)
			}
			if _, ok := seen[status]; ok {
				continue
			}
			seen[status] = struct{}{}
			statuses = append(statuses, status)
		}
	}
	if len(statuses) == 0 {
		return nil, nil
	}
	return statuses, nil
}<|MERGE_RESOLUTION|>--- conflicted
+++ resolved
@@ -272,7 +272,6 @@
 		if err != nil || parsed <= 0 {
 			writeJSONError(w, http.StatusBadRequest, "INVALID_LIMIT", "limit 参数必须为正整数")
 			return
-<<<<<<< HEAD
 		}
 		opts = append(opts, task.WithLimit(parsed))
 	}
@@ -281,7 +280,6 @@
 	if reqErr != nil {
 		writeJSONError(w, reqErr.status, reqErr.code, reqErr.message)
 		return
-=======
 		}
 		opts = append(opts, task.WithLimit(parsed))
 	}
@@ -322,7 +320,6 @@
 			return
 		}
 		opts = append(opts, task.WithResultPresence(parsed))
->>>>>>> 8e0dd48a
 	}
 	opts = append(opts, filterOpts...)
 
@@ -526,13 +523,10 @@
 		}
 	}
 
-<<<<<<< HEAD
 	if raw := strings.TrimSpace(firstValue(query, "q")); raw != "" {
 		opts = append(opts, task.WithQuery(raw))
 	}
 
-=======
->>>>>>> 8e0dd48a
 	return opts, nil
 }
 
