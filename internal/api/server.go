--- conflicted
+++ resolved
@@ -127,7 +127,6 @@
 
 // handleTaskDetail 处理单个任务查询请求。
 func (s *Server) handleTaskDetail(w http.ResponseWriter, r *http.Request) {
-<<<<<<< HEAD
 	id := strings.TrimSpace(strings.TrimPrefix(r.URL.Path, "/api/v1/tasks/"))
 	id = strings.Trim(id, "/")
 	if id == "" {
@@ -137,8 +136,6 @@
 		return
 	}
 
-=======
->>>>>>> 780977a0
 	if r.Method != http.MethodGet {
 		writeJSONError(w, http.StatusMethodNotAllowed, "METHOD_NOT_ALLOWED", "仅支持 GET")
 		return
@@ -148,8 +145,6 @@
 		return
 	}
 
-<<<<<<< HEAD
-=======
 	id := strings.TrimSpace(strings.TrimPrefix(r.URL.Path, "/api/v1/tasks/"))
 	id = strings.Trim(id, "/")
 	if id == "" {
@@ -159,7 +154,6 @@
 		writeJSONError(w, http.StatusBadRequest, "INVALID_TASK_ID", "任务 ID 不能为空")
 		return
 	}
->>>>>>> 780977a0
 	if strings.Contains(id, "/") {
 		writeJSONError(w, http.StatusNotFound, string(task.CodeTaskNotFound), "任务不存在")
 		return
