package task

import (
	"context"
<<<<<<< HEAD
	"fmt"
	"sort"
	"strings"
=======
	"sort"
>>>>>>> 8e0dd48a
	"sync"
	"time"

	xerrors "OpenMCP-Chain/internal/errors"
)

// MemoryStore 以内存方式保存任务状态，主要用于测试。
type MemoryStore struct {
	mu    sync.RWMutex
	tasks map[string]*Task
}

// NewMemoryStore 创建 MemoryStore。
func NewMemoryStore() *MemoryStore {
	return &MemoryStore{tasks: make(map[string]*Task)}
}

// Create 实现 Store 接口。
func (m *MemoryStore) Create(_ context.Context, task *Task) error {
	m.mu.Lock()
	defer m.mu.Unlock()
	if task == nil {
		return xerrors.New(xerrors.CodeInvalidArgument, "task 不能为空")
	}
	if task.ID == "" {
		return xerrors.New(xerrors.CodeInvalidArgument, "任务 ID 不能为空")
	}
	if _, ok := m.tasks[task.ID]; ok {
		return ErrTaskConflict
	}
	now := time.Now().Unix()
	if task.CreatedAt == 0 {
		task.CreatedAt = now
	}
	task.UpdatedAt = now
	clone := *task
	if task.Result != nil {
		resultCopy := *task.Result
		clone.Result = &resultCopy
	}
	clone.Metadata = cloneMetadata(task.Metadata)
	m.tasks[task.ID] = &clone
	return nil
}

// Get 返回任务。
func (m *MemoryStore) Get(_ context.Context, id string) (*Task, error) {
	m.mu.RLock()
	defer m.mu.RUnlock()
	task, ok := m.tasks[id]
	if !ok {
		return nil, ErrTaskNotFound
	}
	clone := *task
	if task.Result != nil {
		resultCopy := *task.Result
		clone.Result = &resultCopy
	}
	clone.Metadata = cloneMetadata(task.Metadata)
	return &clone, nil
}

// Claim 将任务状态更新为运行中。
func (m *MemoryStore) Claim(_ context.Context, id string) (*Task, error) {
	m.mu.Lock()
	defer m.mu.Unlock()
	task, ok := m.tasks[id]
	if !ok {
		return nil, ErrTaskNotFound
	}
	switch task.Status {
	case StatusSucceeded:
		return cloneTask(task), ErrTaskCompleted
	case StatusRunning:
		return cloneTask(task), ErrTaskConflict
	}
	if task.Attempts >= task.MaxRetries {
		return cloneTask(task), ErrTaskExhausted
	}
	task.Status = StatusRunning
	task.Attempts++
	task.LastError = ""
	task.ErrorCode = ""
	task.UpdatedAt = time.Now().Unix()
	return cloneTask(task), nil
}

// MarkSucceeded 记录成功结果。
func (m *MemoryStore) MarkSucceeded(_ context.Context, id string, result ExecutionResult) error {
	m.mu.Lock()
	defer m.mu.Unlock()
	task, ok := m.tasks[id]
	if !ok {
		return ErrTaskNotFound
	}
	task.Status = StatusSucceeded
	task.Result = &result
	task.LastError = ""
	task.ErrorCode = ""
	task.UpdatedAt = time.Now().Unix()
	return nil
}

// MarkFailed 标记任务失败。
func (m *MemoryStore) MarkFailed(_ context.Context, id string, code xerrors.Code, lastError string, _ bool) error {
	m.mu.Lock()
	defer m.mu.Unlock()
	task, ok := m.tasks[id]
	if !ok {
		return ErrTaskNotFound
	}
	task.Status = StatusFailed
	task.LastError = lastError
	task.ErrorCode = string(code)
	task.UpdatedAt = time.Now().Unix()
	return nil
}

// List 返回最近任务。
func (m *MemoryStore) List(_ context.Context, opts ListOptions) ([]*Task, error) {
	m.mu.RLock()
	defer m.mu.RUnlock()

	opts.applyDefaults()

<<<<<<< HEAD
	results := make([]*Task, 0, len(m.tasks))
	for _, task := range m.tasks {
		if !matchesListFilters(task, opts) {
=======
	results := make([]*Task, 0, len(m.tasks))
	for _, task := range m.tasks {
		if !matchesListFilters(task, opts) {
	matchesStatus := func(task *Task) bool {
		if len(opts.Statuses) == 0 {
			return true
		}
		for _, status := range opts.Statuses {
			if task.Status == status {
				return true
			}
		}
		return false
	}

	hasResult := func(task *Task) bool {
		if task.Result == nil {
			return false
		}
		if task.Result.Thought != "" || task.Result.Reply != "" || task.Result.ChainID != "" || task.Result.BlockNumber != "" || task.Result.Observations != "" {
			return true
		}
		return false
	}

	results := make([]*Task, 0, len(m.tasks))
	for _, task := range m.tasks {
		if !matchesStatus(task) {
			continue
		}
		if opts.UpdatedGTE > 0 && task.UpdatedAt < opts.UpdatedGTE {
			continue
		}
		if opts.UpdatedLTE > 0 && task.UpdatedAt > opts.UpdatedLTE {
			continue
		}
		if opts.HasResult != nil && hasResult(task) != *opts.HasResult {
>>>>>>> 8e0dd48a
			continue
		}
		results = append(results, cloneTask(task))
	}

	sort.Slice(results, func(i, j int) bool {
		if opts.Order == SortByUpdatedAsc {
			if results[i].UpdatedAt == results[j].UpdatedAt {
				if results[i].CreatedAt == results[j].CreatedAt {
					return results[i].ID < results[j].ID
				}
				return results[i].CreatedAt < results[j].CreatedAt
			}
			return results[i].UpdatedAt < results[j].UpdatedAt
		}
		if results[i].UpdatedAt == results[j].UpdatedAt {
			if results[i].CreatedAt == results[j].CreatedAt {
				return results[i].ID < results[j].ID
			}
			return results[i].CreatedAt > results[j].CreatedAt
		}
		return results[i].UpdatedAt > results[j].UpdatedAt
	})

	if len(results) > opts.Limit {
		results = results[:opts.Limit]
	}
	return results, nil
}

// Close 对内存存储无需操作。
func (m *MemoryStore) Close() error {
	return nil
}

func cloneTask(task *Task) *Task {
	clone := *task
	if task.Result != nil {
		resultCopy := *task.Result
		clone.Result = &resultCopy
	}
	clone.Metadata = cloneMetadata(task.Metadata)
	return &clone
}

func matchesListFilters(task *Task, opts ListOptions) bool {
	if len(opts.Statuses) > 0 {
		matched := false
		for _, status := range opts.Statuses {
			if task.Status == status {
				matched = true
				break
			}
		}
		if !matched {
			return false
		}
	}
	if opts.UpdatedGTE > 0 && task.UpdatedAt < opts.UpdatedGTE {
		return false
	}
	if opts.UpdatedLTE > 0 && task.UpdatedAt > opts.UpdatedLTE {
		return false
	}
	if opts.HasResult != nil && taskHasResult(task) != *opts.HasResult {
		return false
	}
<<<<<<< HEAD
	if opts.Query != "" && !taskMatchesQuery(task, opts.Query) {
		return false
	}
=======
>>>>>>> 8e0dd48a
	return true
}

func taskHasResult(task *Task) bool {
	if task == nil || task.Result == nil {
		return false
	}
	result := task.Result
	return result.Thought != "" || result.Reply != "" || result.ChainID != "" || result.BlockNumber != "" || result.Observations != ""
}

<<<<<<< HEAD
func taskMatchesQuery(task *Task, query string) bool {
	if task == nil {
		return false
	}
	normalized := strings.ToLower(strings.TrimSpace(query))
	if normalized == "" {
		return true
	}
	candidates := []string{
		task.ID,
		task.Goal,
		task.ChainAction,
		task.Address,
		task.LastError,
	}
	if task.Result != nil {
		candidates = append(candidates,
			task.Result.Thought,
			task.Result.Reply,
			task.Result.ChainID,
			task.Result.BlockNumber,
			task.Result.Observations,
		)
	}
	for _, value := range candidates {
		if strings.Contains(strings.ToLower(value), normalized) {
			return true
		}
	}
	if len(task.Metadata) > 0 {
		for key, value := range task.Metadata {
			if strings.Contains(strings.ToLower(key), normalized) {
				return true
			}
			formatted := strings.ToLower(fmt.Sprint(value))
			if formatted != "" && strings.Contains(formatted, normalized) {
				return true
			}
		}
	}
	return false
}

=======
>>>>>>> 8e0dd48a
// Stats 统计符合过滤条件的任务数量与更新时间范围。
func (m *MemoryStore) Stats(_ context.Context, opts ListOptions) (TaskStats, error) {
	m.mu.RLock()
	defer m.mu.RUnlock()

	opts.applyDefaults()

	stats := TaskStats{}
	for _, task := range m.tasks {
		if !matchesListFilters(task, opts) {
			continue
		}
		stats.Total++
		switch task.Status {
		case StatusPending:
			stats.Pending++
		case StatusRunning:
			stats.Running++
		case StatusSucceeded:
			stats.Succeeded++
		case StatusFailed:
			stats.Failed++
		}
		if task.UpdatedAt > stats.NewestUpdatedAt {
			stats.NewestUpdatedAt = task.UpdatedAt
		}
		if stats.OldestUpdatedAt == 0 || (task.UpdatedAt != 0 && task.UpdatedAt < stats.OldestUpdatedAt) {
			stats.OldestUpdatedAt = task.UpdatedAt
		}
	}
	if stats.Total == 0 {
		stats.OldestUpdatedAt = 0
		stats.NewestUpdatedAt = 0
	}
	return stats, nil
}

// ensure interface compliance at compile time
var _ Store = (*MemoryStore)(nil)<|MERGE_RESOLUTION|>--- conflicted
+++ resolved
@@ -2,13 +2,10 @@
 
 import (
 	"context"
-<<<<<<< HEAD
 	"fmt"
 	"sort"
 	"strings"
-=======
 	"sort"
->>>>>>> 8e0dd48a
 	"sync"
 	"time"
 
@@ -134,11 +131,9 @@
 
 	opts.applyDefaults()
 
-<<<<<<< HEAD
 	results := make([]*Task, 0, len(m.tasks))
 	for _, task := range m.tasks {
 		if !matchesListFilters(task, opts) {
-=======
 	results := make([]*Task, 0, len(m.tasks))
 	for _, task := range m.tasks {
 		if !matchesListFilters(task, opts) {
@@ -176,7 +171,6 @@
 			continue
 		}
 		if opts.HasResult != nil && hasResult(task) != *opts.HasResult {
->>>>>>> 8e0dd48a
 			continue
 		}
 		results = append(results, cloneTask(task))
@@ -244,12 +238,9 @@
 	if opts.HasResult != nil && taskHasResult(task) != *opts.HasResult {
 		return false
 	}
-<<<<<<< HEAD
 	if opts.Query != "" && !taskMatchesQuery(task, opts.Query) {
 		return false
 	}
-=======
->>>>>>> 8e0dd48a
 	return true
 }
 
@@ -261,7 +252,6 @@
 	return result.Thought != "" || result.Reply != "" || result.ChainID != "" || result.BlockNumber != "" || result.Observations != ""
 }
 
-<<<<<<< HEAD
 func taskMatchesQuery(task *Task, query string) bool {
 	if task == nil {
 		return false
@@ -305,8 +295,6 @@
 	return false
 }
 
-=======
->>>>>>> 8e0dd48a
 // Stats 统计符合过滤条件的任务数量与更新时间范围。
 func (m *MemoryStore) Stats(_ context.Context, opts ListOptions) (TaskStats, error) {
 	m.mu.RLock()
