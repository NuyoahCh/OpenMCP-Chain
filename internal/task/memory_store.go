package task

import (
	"context"
	"fmt"
	"sort"
	"strings"
<<<<<<< HEAD
=======
	"sort"
>>>>>>> d5a68e57
	"sync"
	"time"

	xerrors "OpenMCP-Chain/internal/errors"
)

// MemoryStore 以内存方式保存任务状态，主要用于测试。
type MemoryStore struct {
	mu    sync.RWMutex
	tasks map[string]*Task
}

// NewMemoryStore 创建 MemoryStore。
func NewMemoryStore() *MemoryStore {
	return &MemoryStore{tasks: make(map[string]*Task)}
}

// Create 实现 Store 接口。
func (m *MemoryStore) Create(_ context.Context, task *Task) error {
	m.mu.Lock()
	defer m.mu.Unlock()
	if task == nil {
		return xerrors.New(xerrors.CodeInvalidArgument, "task 不能为空")
	}
	if task.ID == "" {
		return xerrors.New(xerrors.CodeInvalidArgument, "任务 ID 不能为空")
	}
	if _, ok := m.tasks[task.ID]; ok {
		return ErrTaskConflict
	}
	now := time.Now().Unix()
	if task.CreatedAt == 0 {
		task.CreatedAt = now
	}
	task.UpdatedAt = now
	clone := *task
	if task.Result != nil {
		resultCopy := *task.Result
		clone.Result = &resultCopy
	}
	clone.Metadata = cloneMetadata(task.Metadata)
	m.tasks[task.ID] = &clone
	return nil
}

// Get 返回任务。
func (m *MemoryStore) Get(_ context.Context, id string) (*Task, error) {
	m.mu.RLock()
	defer m.mu.RUnlock()
	task, ok := m.tasks[id]
	if !ok {
		return nil, ErrTaskNotFound
	}
	clone := *task
	if task.Result != nil {
		resultCopy := *task.Result
		clone.Result = &resultCopy
	}
	clone.Metadata = cloneMetadata(task.Metadata)
	return &clone, nil
}

// Claim 将任务状态更新为运行中。
func (m *MemoryStore) Claim(_ context.Context, id string) (*Task, error) {
	m.mu.Lock()
	defer m.mu.Unlock()
	task, ok := m.tasks[id]
	if !ok {
		return nil, ErrTaskNotFound
	}
	switch task.Status {
	case StatusSucceeded:
		return cloneTask(task), ErrTaskCompleted
	case StatusRunning:
		return cloneTask(task), ErrTaskConflict
	}
	if task.Attempts >= task.MaxRetries {
		return cloneTask(task), ErrTaskExhausted
	}
	task.Status = StatusRunning
	task.Attempts++
	task.LastError = ""
	task.ErrorCode = ""
	task.UpdatedAt = time.Now().Unix()
	return cloneTask(task), nil
}

// MarkSucceeded 记录成功结果。
func (m *MemoryStore) MarkSucceeded(_ context.Context, id string, result ExecutionResult) error {
	m.mu.Lock()
	defer m.mu.Unlock()
	task, ok := m.tasks[id]
	if !ok {
		return ErrTaskNotFound
	}
	task.Status = StatusSucceeded
	task.Result = &result
	task.LastError = ""
	task.ErrorCode = ""
	task.UpdatedAt = time.Now().Unix()
	return nil
}

// MarkFailed 标记任务失败。
func (m *MemoryStore) MarkFailed(_ context.Context, id string, code xerrors.Code, lastError string, _ bool) error {
	m.mu.Lock()
	defer m.mu.Unlock()
	task, ok := m.tasks[id]
	if !ok {
		return ErrTaskNotFound
	}
	task.Status = StatusFailed
	task.LastError = lastError
	task.ErrorCode = string(code)
	task.UpdatedAt = time.Now().Unix()
	return nil
}

// List 返回最近任务。
func (m *MemoryStore) List(_ context.Context, opts ListOptions) ([]*Task, error) {
	m.mu.RLock()
	defer m.mu.RUnlock()

	opts.applyDefaults()

<<<<<<< HEAD
	results := make([]*Task, 0, len(m.tasks))
	for _, task := range m.tasks {
		if !matchesListFilters(task, opts) {
=======
	results := make([]*Task, 0, len(m.tasks))
	for _, task := range m.tasks {
		if !matchesListFilters(task, opts) {
	results := make([]*Task, 0, len(m.tasks))
	for _, task := range m.tasks {
		if !matchesListFilters(task, opts) {
	matchesStatus := func(task *Task) bool {
		if len(opts.Statuses) == 0 {
			return true
		}
		for _, status := range opts.Statuses {
			if task.Status == status {
				return true
			}
		}
		return false
	}

	hasResult := func(task *Task) bool {
		if task.Result == nil {
			return false
		}
		if task.Result.Thought != "" || task.Result.Reply != "" || task.Result.ChainID != "" || task.Result.BlockNumber != "" || task.Result.Observations != "" {
			return true
		}
		return false
	}

	results := make([]*Task, 0, len(m.tasks))
	for _, task := range m.tasks {
		if !matchesStatus(task) {
			continue
		}
		if opts.UpdatedGTE > 0 && task.UpdatedAt < opts.UpdatedGTE {
			continue
		}
		if opts.UpdatedLTE > 0 && task.UpdatedAt > opts.UpdatedLTE {
			continue
		}
		if opts.HasResult != nil && hasResult(task) != *opts.HasResult {
>>>>>>> d5a68e57
			continue
		}
		results = append(results, cloneTask(task))
	}

	sort.Slice(results, func(i, j int) bool {
		if opts.Order == SortByUpdatedAsc {
			if results[i].UpdatedAt == results[j].UpdatedAt {
				if results[i].CreatedAt == results[j].CreatedAt {
					return results[i].ID < results[j].ID
				}
				return results[i].CreatedAt < results[j].CreatedAt
			}
			return results[i].UpdatedAt < results[j].UpdatedAt
		}
		if results[i].UpdatedAt == results[j].UpdatedAt {
			if results[i].CreatedAt == results[j].CreatedAt {
				return results[i].ID < results[j].ID
			}
			return results[i].CreatedAt > results[j].CreatedAt
		}
		return results[i].UpdatedAt > results[j].UpdatedAt
	})

<<<<<<< HEAD
	if opts.Offset >= len(results) {
		return []*Task{}, nil
=======
	if len(results) > opts.Limit {
		results = results[:opts.Limit]
>>>>>>> d5a68e57
	}
	end := len(results)
	if opts.Limit > 0 && opts.Offset+opts.Limit < end {
		end = opts.Offset + opts.Limit
	}
	return results[opts.Offset:end], nil
}

// Close 对内存存储无需操作。
func (m *MemoryStore) Close() error {
	return nil
}

func cloneTask(task *Task) *Task {
	clone := *task
	if task.Result != nil {
		resultCopy := *task.Result
		clone.Result = &resultCopy
	}
	clone.Metadata = cloneMetadata(task.Metadata)
	return &clone
}

func matchesListFilters(task *Task, opts ListOptions) bool {
	if len(opts.Statuses) > 0 {
		matched := false
		for _, status := range opts.Statuses {
			if task.Status == status {
				matched = true
				break
			}
		}
		if !matched {
			return false
		}
	}
	if opts.UpdatedGTE > 0 && task.UpdatedAt < opts.UpdatedGTE {
		return false
	}
	if opts.UpdatedLTE > 0 && task.UpdatedAt > opts.UpdatedLTE {
		return false
	}
	if opts.HasResult != nil && taskHasResult(task) != *opts.HasResult {
		return false
	}
	if opts.Query != "" && !taskMatchesQuery(task, opts.Query) {
		return false
	}
	return true
}

func taskHasResult(task *Task) bool {
	if task == nil || task.Result == nil {
		return false
	}
	result := task.Result
	return result.Thought != "" || result.Reply != "" || result.ChainID != "" || result.BlockNumber != "" || result.Observations != ""
}

func taskMatchesQuery(task *Task, query string) bool {
	if task == nil {
		return false
	}
	normalized := strings.ToLower(strings.TrimSpace(query))
	if normalized == "" {
		return true
	}
	candidates := []string{
		task.ID,
		task.Goal,
		task.ChainAction,
		task.Address,
		task.LastError,
	}
	if task.Result != nil {
		candidates = append(candidates,
			task.Result.Thought,
			task.Result.Reply,
			task.Result.ChainID,
			task.Result.BlockNumber,
			task.Result.Observations,
		)
	}
	for _, value := range candidates {
		if strings.Contains(strings.ToLower(value), normalized) {
			return true
		}
	}
	if len(task.Metadata) > 0 {
		for key, value := range task.Metadata {
			if strings.Contains(strings.ToLower(key), normalized) {
				return true
			}
			formatted := strings.ToLower(fmt.Sprint(value))
			if formatted != "" && strings.Contains(formatted, normalized) {
				return true
			}
		}
	}
	return false
}

// Stats 统计符合过滤条件的任务数量与更新时间范围。
func (m *MemoryStore) Stats(_ context.Context, opts ListOptions) (TaskStats, error) {
	m.mu.RLock()
	defer m.mu.RUnlock()

	opts.applyDefaults()

	stats := TaskStats{}
	for _, task := range m.tasks {
		if !matchesListFilters(task, opts) {
			continue
		}
		stats.Total++
		switch task.Status {
		case StatusPending:
			stats.Pending++
		case StatusRunning:
			stats.Running++
		case StatusSucceeded:
			stats.Succeeded++
		case StatusFailed:
			stats.Failed++
		}
		if task.UpdatedAt > stats.NewestUpdatedAt {
			stats.NewestUpdatedAt = task.UpdatedAt
		}
		if stats.OldestUpdatedAt == 0 || (task.UpdatedAt != 0 && task.UpdatedAt < stats.OldestUpdatedAt) {
			stats.OldestUpdatedAt = task.UpdatedAt
		}
	}
	if stats.Total == 0 {
		stats.OldestUpdatedAt = 0
		stats.NewestUpdatedAt = 0
	}
	return stats, nil
}

// ensure interface compliance at compile time
var _ Store = (*MemoryStore)(nil)<|MERGE_RESOLUTION|>--- conflicted
+++ resolved
@@ -5,10 +5,7 @@
 	"fmt"
 	"sort"
 	"strings"
-<<<<<<< HEAD
-=======
 	"sort"
->>>>>>> d5a68e57
 	"sync"
 	"time"
 
@@ -134,11 +131,9 @@
 
 	opts.applyDefaults()
 
-<<<<<<< HEAD
 	results := make([]*Task, 0, len(m.tasks))
 	for _, task := range m.tasks {
 		if !matchesListFilters(task, opts) {
-=======
 	results := make([]*Task, 0, len(m.tasks))
 	for _, task := range m.tasks {
 		if !matchesListFilters(task, opts) {
@@ -179,7 +174,6 @@
 			continue
 		}
 		if opts.HasResult != nil && hasResult(task) != *opts.HasResult {
->>>>>>> d5a68e57
 			continue
 		}
 		results = append(results, cloneTask(task))
@@ -204,13 +198,10 @@
 		return results[i].UpdatedAt > results[j].UpdatedAt
 	})
 
-<<<<<<< HEAD
 	if opts.Offset >= len(results) {
 		return []*Task{}, nil
-=======
 	if len(results) > opts.Limit {
 		results = results[:opts.Limit]
->>>>>>> d5a68e57
 	}
 	end := len(results)
 	if opts.Limit > 0 && opts.Offset+opts.Limit < end {
