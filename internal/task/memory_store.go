--- conflicted
+++ resolved
@@ -128,11 +128,9 @@
 
 	opts.applyDefaults()
 
-<<<<<<< HEAD
 	results := make([]*Task, 0, len(m.tasks))
 	for _, task := range m.tasks {
 		if !matchesListFilters(task, opts) {
-=======
 	matchesStatus := func(task *Task) bool {
 		if len(opts.Statuses) == 0 {
 			return true
@@ -167,7 +165,6 @@
 			continue
 		}
 		if opts.HasResult != nil && hasResult(task) != *opts.HasResult {
->>>>>>> c26a57cc
 			continue
 		}
 		results = append(results, cloneTask(task))
