package task

import (
	"context"
	"database/sql"
	"encoding/json"
	stdErrors "errors"
	"fmt"
	"strings"
	"time"

	xerrors "OpenMCP-Chain/internal/errors"
	"github.com/go-sql-driver/mysql"
)

// MySQLStore 使用 MySQL 记录任务状态。
type MySQLStore struct {
	db *sql.DB
}

// NewMySQLStore 创建一个新的 MySQLStore。
func NewMySQLStore(dsn string) (*MySQLStore, error) {
	if strings.TrimSpace(dsn) == "" {
		return nil, xerrors.New(xerrors.CodeInvalidArgument, "MySQL DSN 不能为空")
	}

	db, err := sql.Open("mysql", dsn)
	if err != nil {
		return nil, xerrors.Wrap(xerrors.CodeStorageFailure, err, "连接 MySQL 失败")
	}

	db.SetMaxOpenConns(20)
	db.SetMaxIdleConns(10)
	db.SetConnMaxLifetime(10 * time.Minute)

	if err := db.Ping(); err != nil {
		return nil, xerrors.Wrap(xerrors.CodeStorageFailure, err, "无法连接到 MySQL")
	}

	store := &MySQLStore{db: db}
	if err := store.initSchema(); err != nil {
		_ = db.Close()
		return nil, err
	}
	return store, nil
}

func (s *MySQLStore) initSchema() error {
	const schema = `CREATE TABLE IF NOT EXISTS task_states (
        id VARCHAR(64) PRIMARY KEY,
        goal TEXT NOT NULL,
        chain_action VARCHAR(255) DEFAULT '',
        address VARCHAR(255) DEFAULT '',
        metadata TEXT,
        status VARCHAR(32) NOT NULL,
        attempts INT NOT NULL DEFAULT 0,
        max_retries INT NOT NULL DEFAULT 3,
        last_error TEXT,
        error_code VARCHAR(64) DEFAULT '',
        result_thought TEXT,
        result_reply TEXT,
        result_chain_id VARCHAR(66) DEFAULT '',
        result_block_number VARCHAR(66) DEFAULT '',
        result_observations TEXT,
        created_at BIGINT NOT NULL,
        updated_at BIGINT NOT NULL,
        INDEX idx_task_status (status),
        INDEX idx_task_updated (updated_at)
)`

	if _, err := s.db.Exec(schema); err != nil {
		return xerrors.Wrap(xerrors.CodeStorageFailure, err, "初始化 task_states 表失败")
	}
	if _, err := s.db.Exec(`ALTER TABLE task_states ADD COLUMN error_code VARCHAR(64) DEFAULT '' AFTER last_error`); err != nil {
		var mysqlErr *mysql.MySQLError
		if !(stdErrors.As(err, &mysqlErr) && mysqlErr.Number == 1060) {
			return xerrors.Wrap(xerrors.CodeStorageFailure, err, "扩展 task_states.error_code 失败")
		}
	}
	if _, err := s.db.Exec(`ALTER TABLE task_states ADD COLUMN metadata TEXT AFTER address`); err != nil {
		var mysqlErr *mysql.MySQLError
		if !(stdErrors.As(err, &mysqlErr) && mysqlErr.Number == 1060) {
			return xerrors.Wrap(xerrors.CodeStorageFailure, err, "扩展 task_states.metadata 失败")
		}
	}
	return nil
}

// Create 插入新的任务记录。
func (s *MySQLStore) Create(ctx context.Context, task *Task) error {
	if task == nil {
		return xerrors.New(xerrors.CodeInvalidArgument, "task 不能为空")
	}
	if strings.TrimSpace(task.ID) == "" {
		return xerrors.New(xerrors.CodeInvalidArgument, "任务 ID 不能为空")
	}

	now := time.Now().Unix()
	task.CreatedAt = now
	task.UpdatedAt = now

	metadataValue, err := marshalMetadata(task.Metadata)
	if err != nil {
		return xerrors.Wrap(xerrors.CodeInvalidArgument, err, "编码任务 metadata 失败")
	}

	const stmt = `INSERT INTO task_states
        (id, goal, chain_action, address, metadata, status, attempts, max_retries, last_error, error_code, created_at, updated_at)
        VALUES (?, ?, ?, ?, ?, ?, ?, ?, '', '', ?, ?)`

	_, err = s.db.ExecContext(ctx, stmt,
		task.ID,
		task.Goal,
		task.ChainAction,
		task.Address,
		metadataValue,
		task.Status,
		task.Attempts,
		task.MaxRetries,
		task.CreatedAt,
		task.UpdatedAt,
	)
	if err != nil {
		var mysqlErr *mysql.MySQLError
		if stdErrors.As(err, &mysqlErr) && mysqlErr.Number == 1062 {
			return ErrTaskConflict
		}
		return xerrors.Wrap(xerrors.CodeStorageFailure, err, "插入任务失败")
	}
	return nil
}

// Get 查询指定任务。
func (s *MySQLStore) Get(ctx context.Context, id string) (*Task, error) {
	const stmt = `SELECT id, goal, chain_action, address, metadata, status, attempts, max_retries, last_error, error_code,
        result_thought, result_reply, result_chain_id, result_block_number, result_observations, created_at, updated_at
        FROM task_states WHERE id = ?`

	row := s.db.QueryRowContext(ctx, stmt, id)

	var task Task
	var result ExecutionResult
	var hasResult bool
	var metadata sql.NullString

	if err := row.Scan(
		&task.ID,
		&task.Goal,
		&task.ChainAction,
		&task.Address,
		&metadata,
		&task.Status,
		&task.Attempts,
		&task.MaxRetries,
		&task.LastError,
		&task.ErrorCode,
		&result.Thought,
		&result.Reply,
		&result.ChainID,
		&result.BlockNumber,
		&result.Observations,
		&task.CreatedAt,
		&task.UpdatedAt,
	); err != nil {
		if stdErrors.Is(err, sql.ErrNoRows) {
			return nil, ErrTaskNotFound
		}
		return nil, xerrors.Wrap(xerrors.CodeStorageFailure, err, "查询任务失败")
	}

	decodedMetadata, err := unmarshalMetadata(metadata)
	if err != nil {
		return nil, xerrors.Wrap(xerrors.CodeStorageFailure, err, "解析任务 metadata 失败")
	}
	task.Metadata = cloneMetadata(decodedMetadata)

	if result.Thought != "" || result.Reply != "" || result.ChainID != "" || result.BlockNumber != "" || result.Observations != "" {
		task.Result = &result
		hasResult = true
	}
	if !hasResult {
		task.Result = nil
	}
	return &task, nil
}

// Claim 将任务标记为运行中并返回最新状态。
func (s *MySQLStore) Claim(ctx context.Context, id string) (*Task, error) {
	const updateStmt = `UPDATE task_states SET status = ?, attempts = attempts + 1, updated_at = ?, last_error = '', error_code = ''
        WHERE id = ? AND status IN (?, ?) AND attempts < max_retries`

	now := time.Now().Unix()
	res, err := s.db.ExecContext(ctx, updateStmt,
		StatusRunning,
		now,
		id,
		StatusPending,
		StatusFailed,
	)
	if err != nil {
		return nil, xerrors.Wrap(xerrors.CodeStorageFailure, err, "更新任务状态失败")
	}
	affected, err := res.RowsAffected()
	if err != nil {
		return nil, xerrors.Wrap(xerrors.CodeStorageFailure, err, "获取影响行数失败")
	}
	if affected == 0 {
		task, getErr := s.Get(ctx, id)
		if getErr != nil {
			return nil, getErr
		}
		switch task.Status {
		case StatusSucceeded:
			return task, ErrTaskCompleted
		case StatusRunning:
			return task, ErrTaskConflict
		default:
			if task.Attempts >= task.MaxRetries {
				return task, ErrTaskExhausted
			}
			return task, ErrTaskConflict
		}
	}
	task, err := s.Get(ctx, id)
	if err != nil {
		return nil, err
	}
	return task, nil
}

// MarkSucceeded 将任务标记为成功。
func (s *MySQLStore) MarkSucceeded(ctx context.Context, id string, result ExecutionResult) error {
	const stmt = `UPDATE task_states SET status = ?, result_thought = ?, result_reply = ?, result_chain_id = ?,
        result_block_number = ?, result_observations = ?, updated_at = ?, last_error = '', error_code = '' WHERE id = ?`

	now := time.Now().Unix()
	res, err := s.db.ExecContext(ctx, stmt,
		StatusSucceeded,
		result.Thought,
		result.Reply,
		result.ChainID,
		result.BlockNumber,
		result.Observations,
		now,
		id,
	)
	if err != nil {
		return xerrors.Wrap(xerrors.CodeStorageFailure, err, "标记任务成功失败")
	}
	if rows, _ := res.RowsAffected(); rows == 0 {
		return ErrTaskNotFound
	}
	return nil
}

// MarkFailed 将任务标记为失败，并在必要时终止重试。
func (s *MySQLStore) MarkFailed(ctx context.Context, id string, code xerrors.Code, lastError string, terminal bool) error {
	const stmt = `UPDATE task_states SET status = ?, last_error = ?, error_code = ?, updated_at = ? WHERE id = ?`

	status := StatusFailed
	if terminal {
		status = StatusFailed
	}
	now := time.Now().Unix()
	res, err := s.db.ExecContext(ctx, stmt,
		status,
		lastError,
		string(code),
		now,
		id,
	)
	if err != nil {
		return xerrors.Wrap(xerrors.CodeStorageFailure, err, "标记任务失败失败")
	}
	if rows, _ := res.RowsAffected(); rows == 0 {
		return ErrTaskNotFound
	}
	return nil
}

// List 返回最近的任务。
func (s *MySQLStore) List(ctx context.Context, opts ListOptions) ([]*Task, error) {
	opts.applyDefaults()

	query := `SELECT id, goal, chain_action, address, metadata, status, attempts, max_retries, last_error, error_code,
        result_thought, result_reply, result_chain_id, result_block_number, result_observations, created_at, updated_at FROM task_states`

	clause, filterArgs := buildFilterClause(opts)
	if clause != "" {
		query += " WHERE " + clause
<<<<<<< HEAD
	}

=======
	}

	}


	conditions := make([]string, 0, 4)
	args := make([]any, 0, 6)

	if len(opts.Statuses) > 0 {
		placeholders := make([]string, 0, len(opts.Statuses))
		for range opts.Statuses {
			placeholders = append(placeholders, "?")
		}
		conditions = append(conditions, fmt.Sprintf("status IN (%s)", strings.Join(placeholders, ",")))
		for _, status := range opts.Statuses {
			args = append(args, status)
		}
	}
	if opts.UpdatedGTE > 0 {
		conditions = append(conditions, "updated_at >= ?")
		args = append(args, opts.UpdatedGTE)
	}
	if opts.UpdatedLTE > 0 {
		conditions = append(conditions, "updated_at <= ?")
		args = append(args, opts.UpdatedLTE)
	}
	if opts.HasResult != nil {
		if *opts.HasResult {
			conditions = append(conditions, "(result_thought <> '' OR result_reply <> '' OR result_chain_id <> '' OR result_block_number <> '' OR result_observations <> '')")
		} else {
			conditions = append(conditions, "(result_thought = '' AND result_reply = '' AND result_chain_id = '' AND result_block_number = '' AND (result_observations IS NULL OR result_observations = ''))")
		}
	}
	const stmt = `SELECT id, goal, chain_action, address, metadata, status, attempts, max_retries, last_error, error_code,
        result_thought, result_reply, result_chain_id, result_block_number, result_observations, created_at, updated_at
        FROM task_states ORDER BY created_at DESC LIMIT ?`

	if len(conditions) > 0 {
		query += " WHERE " + strings.Join(conditions, " AND ")
	}

>>>>>>> 37a8fde4
	order := " ORDER BY updated_at DESC"
	if opts.Order == SortByUpdatedAsc {
		order = " ORDER BY updated_at ASC"
	}
	query += order + " LIMIT ? OFFSET ?"
	args := append(filterArgs, opts.Limit, opts.Offset)
<<<<<<< HEAD
=======
	query += order + " LIMIT ?"
	args := append(filterArgs, opts.Limit)
	args = append(args, opts.Limit)
>>>>>>> 37a8fde4

	rows, err := s.db.QueryContext(ctx, query, args...)
	if err != nil {
		return nil, fmt.Errorf("查询任务列表失败: %w", err)
	}
	defer rows.Close()

	var tasks []*Task
	for rows.Next() {
		var task Task
		var result ExecutionResult
		var metadata sql.NullString
		if err := rows.Scan(
			&task.ID,
			&task.Goal,
			&task.ChainAction,
			&task.Address,
			&metadata,
			&task.Status,
			&task.Attempts,
			&task.MaxRetries,
			&task.LastError,
			&task.ErrorCode,
			&result.Thought,
			&result.Reply,
			&result.ChainID,
			&result.BlockNumber,
			&result.Observations,
			&task.CreatedAt,
			&task.UpdatedAt,
		); err != nil {
			return nil, xerrors.Wrap(xerrors.CodeStorageFailure, err, "解析任务记录失败")
		}
		decodedMetadata, err := unmarshalMetadata(metadata)
		if err != nil {
			return nil, xerrors.Wrap(xerrors.CodeStorageFailure, err, "解析任务列表 metadata 失败")
		}
		task.Metadata = cloneMetadata(decodedMetadata)

		if result.Thought != "" || result.Reply != "" || result.ChainID != "" || result.BlockNumber != "" || result.Observations != "" {
			task.Result = &result
		}
		taskCopy := task
		taskCopy.Metadata = cloneMetadata(task.Metadata)
		tasks = append(tasks, &taskCopy)
	}
	if err := rows.Err(); err != nil {
		return nil, xerrors.Wrap(xerrors.CodeStorageFailure, err, "遍历任务失败")
	}
	return tasks, nil
}

// Close 关闭底层数据库连接。
func (s *MySQLStore) Close() error {
	if s == nil || s.db == nil {
		return nil
	}
	return s.db.Close()
}

// Stats 返回符合过滤条件的任务聚合信息。
func (s *MySQLStore) Stats(ctx context.Context, opts ListOptions) (TaskStats, error) {
	opts.applyDefaults()

	query := `SELECT
        COUNT(*) AS total,
        SUM(CASE WHEN status = ? THEN 1 ELSE 0 END) AS pending,
        SUM(CASE WHEN status = ? THEN 1 ELSE 0 END) AS running,
        SUM(CASE WHEN status = ? THEN 1 ELSE 0 END) AS succeeded,
        SUM(CASE WHEN status = ? THEN 1 ELSE 0 END) AS failed,
        COALESCE(MIN(updated_at), 0) AS oldest,
        COALESCE(MAX(updated_at), 0) AS newest
        FROM task_states`

	clause, filterArgs := buildFilterClause(opts)
	if clause != "" {
		query += " WHERE " + clause
	}

	args := []any{string(StatusPending), string(StatusRunning), string(StatusSucceeded), string(StatusFailed)}
	args = append(args, filterArgs...)

	row := s.db.QueryRowContext(ctx, query, args...)

	var stats TaskStats
	if err := row.Scan(
		&stats.Total,
		&stats.Pending,
		&stats.Running,
		&stats.Succeeded,
		&stats.Failed,
		&stats.OldestUpdatedAt,
		&stats.NewestUpdatedAt,
	); err != nil {
		return TaskStats{}, xerrors.Wrap(xerrors.CodeStorageFailure, err, "查询任务统计失败")
	}
	if stats.Total == 0 {
		stats.OldestUpdatedAt = 0
		stats.NewestUpdatedAt = 0
	}
	return stats, nil
}

func marshalMetadata(metadata map[string]any) (sql.NullString, error) {
	if metadata == nil || len(metadata) == 0 {
		return sql.NullString{}, nil
	}
	bytes, err := json.Marshal(metadata)
	if err != nil {
		return sql.NullString{}, err
	}
	return sql.NullString{String: string(bytes), Valid: true}, nil
}

func unmarshalMetadata(raw sql.NullString) (map[string]any, error) {
	if !raw.Valid || strings.TrimSpace(raw.String) == "" {
		return nil, nil
	}
	var metadata map[string]any
	if err := json.Unmarshal([]byte(raw.String), &metadata); err != nil {
		return nil, err
	}
	return metadata, nil
}

func buildFilterClause(opts ListOptions) (string, []any) {
	conditions := make([]string, 0, 4)
	args := make([]any, 0, 6)

	if len(opts.Statuses) > 0 {
		placeholders := make([]string, 0, len(opts.Statuses))
		for range opts.Statuses {
			placeholders = append(placeholders, "?")
		}
		conditions = append(conditions, fmt.Sprintf("status IN (%s)", strings.Join(placeholders, ",")))
		for _, status := range opts.Statuses {
			args = append(args, status)
		}
	}
	if opts.UpdatedGTE > 0 {
		conditions = append(conditions, "updated_at >= ?")
		args = append(args, opts.UpdatedGTE)
	}
	if opts.UpdatedLTE > 0 {
		conditions = append(conditions, "updated_at <= ?")
		args = append(args, opts.UpdatedLTE)
	}
	if opts.HasResult != nil {
		if *opts.HasResult {
			conditions = append(conditions, "(result_thought <> '' OR result_reply <> '' OR result_chain_id <> '' OR result_block_number <> '' OR result_observations <> '')")
		} else {
			conditions = append(conditions, "(result_thought = '' AND result_reply = '' AND result_chain_id = '' AND result_block_number = '' AND (result_observations IS NULL OR result_observations = ''))")
		}
	}
	if opts.Query != "" {
		pattern := "%" + opts.Query + "%"
		conditions = append(conditions, "(id LIKE ? OR goal LIKE ? OR chain_action LIKE ? OR address LIKE ? OR metadata LIKE ? OR last_error LIKE ? OR result_thought LIKE ? OR result_reply LIKE ? OR result_chain_id LIKE ? OR result_block_number LIKE ? OR result_observations LIKE ?)")
		args = append(args,
			pattern,
			pattern,
			pattern,
			pattern,
			pattern,
			pattern,
			pattern,
			pattern,
			pattern,
			pattern,
			pattern,
		)
	}

	if len(conditions) == 0 {
		return "", nil
	}
	return strings.Join(conditions, " AND "), args
}

var _ Store = (*MySQLStore)(nil)<|MERGE_RESOLUTION|>--- conflicted
+++ resolved
@@ -288,10 +288,8 @@
 	clause, filterArgs := buildFilterClause(opts)
 	if clause != "" {
 		query += " WHERE " + clause
-<<<<<<< HEAD
-	}
-
-=======
+	}
+
 	}
 
 	}
@@ -333,19 +331,15 @@
 		query += " WHERE " + strings.Join(conditions, " AND ")
 	}
 
->>>>>>> 37a8fde4
 	order := " ORDER BY updated_at DESC"
 	if opts.Order == SortByUpdatedAsc {
 		order = " ORDER BY updated_at ASC"
 	}
 	query += order + " LIMIT ? OFFSET ?"
 	args := append(filterArgs, opts.Limit, opts.Offset)
-<<<<<<< HEAD
-=======
 	query += order + " LIMIT ?"
 	args := append(filterArgs, opts.Limit)
 	args = append(args, opts.Limit)
->>>>>>> 37a8fde4
 
 	rows, err := s.db.QueryContext(ctx, query, args...)
 	if err != nil {
