--- conflicted
+++ resolved
@@ -288,10 +288,8 @@
 	clause, filterArgs := buildFilterClause(opts)
 	if clause != "" {
 		query += " WHERE " + clause
-<<<<<<< HEAD
-	}
-
-=======
+	}
+
 	}
 
 
@@ -331,19 +329,15 @@
 		query += " WHERE " + strings.Join(conditions, " AND ")
 	}
 
->>>>>>> d5a68e57
 	order := " ORDER BY updated_at DESC"
 	if opts.Order == SortByUpdatedAsc {
 		order = " ORDER BY updated_at ASC"
 	}
-<<<<<<< HEAD
 	query += order + " LIMIT ? OFFSET ?"
 	args := append(filterArgs, opts.Limit, opts.Offset)
-=======
 	query += order + " LIMIT ?"
 	args := append(filterArgs, opts.Limit)
 	args = append(args, opts.Limit)
->>>>>>> d5a68e57
 
 	rows, err := s.db.QueryContext(ctx, query, args...)
 	if err != nil {
