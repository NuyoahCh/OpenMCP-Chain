package task

import (
	"context"
	"database/sql"
	"encoding/json"
	stdErrors "errors"
	"fmt"
	"strings"
	"time"

	xerrors "OpenMCP-Chain/internal/errors"
	"github.com/go-sql-driver/mysql"
)

// MySQLStore 使用 MySQL 记录任务状态。
type MySQLStore struct {
	db *sql.DB
}

// NewMySQLStore 创建一个新的 MySQLStore。
func NewMySQLStore(dsn string) (*MySQLStore, error) {
	if strings.TrimSpace(dsn) == "" {
		return nil, xerrors.New(xerrors.CodeInvalidArgument, "MySQL DSN 不能为空")
	}

	db, err := sql.Open("mysql", dsn)
	if err != nil {
		return nil, xerrors.Wrap(xerrors.CodeStorageFailure, err, "连接 MySQL 失败")
	}

	db.SetMaxOpenConns(20)
	db.SetMaxIdleConns(10)
	db.SetConnMaxLifetime(10 * time.Minute)

	if err := db.Ping(); err != nil {
		return nil, xerrors.Wrap(xerrors.CodeStorageFailure, err, "无法连接到 MySQL")
	}

	store := &MySQLStore{db: db}
	if err := store.initSchema(); err != nil {
		_ = db.Close()
		return nil, err
	}
	return store, nil
}

func (s *MySQLStore) initSchema() error {
	const schema = `CREATE TABLE IF NOT EXISTS task_states (
        id VARCHAR(64) PRIMARY KEY,
        goal TEXT NOT NULL,
        chain_action VARCHAR(255) DEFAULT '',
        address VARCHAR(255) DEFAULT '',
        metadata TEXT,
        status VARCHAR(32) NOT NULL,
        attempts INT NOT NULL DEFAULT 0,
        max_retries INT NOT NULL DEFAULT 3,
        last_error TEXT,
        error_code VARCHAR(64) DEFAULT '',
        result_thought TEXT,
        result_reply TEXT,
        result_chain_id VARCHAR(66) DEFAULT '',
        result_block_number VARCHAR(66) DEFAULT '',
        result_observations TEXT,
        created_at BIGINT NOT NULL,
        updated_at BIGINT NOT NULL,
        INDEX idx_task_status (status),
        INDEX idx_task_updated (updated_at)
)`

	if _, err := s.db.Exec(schema); err != nil {
		return xerrors.Wrap(xerrors.CodeStorageFailure, err, "初始化 task_states 表失败")
	}
	if _, err := s.db.Exec(`ALTER TABLE task_states ADD COLUMN error_code VARCHAR(64) DEFAULT '' AFTER last_error`); err != nil {
		var mysqlErr *mysql.MySQLError
		if !(stdErrors.As(err, &mysqlErr) && mysqlErr.Number == 1060) {
			return xerrors.Wrap(xerrors.CodeStorageFailure, err, "扩展 task_states.error_code 失败")
		}
	}
	if _, err := s.db.Exec(`ALTER TABLE task_states ADD COLUMN metadata TEXT AFTER address`); err != nil {
		var mysqlErr *mysql.MySQLError
		if !(stdErrors.As(err, &mysqlErr) && mysqlErr.Number == 1060) {
			return xerrors.Wrap(xerrors.CodeStorageFailure, err, "扩展 task_states.metadata 失败")
		}
	}
	return nil
}

// Create 插入新的任务记录。
func (s *MySQLStore) Create(ctx context.Context, task *Task) error {
	if task == nil {
		return xerrors.New(xerrors.CodeInvalidArgument, "task 不能为空")
	}
	if strings.TrimSpace(task.ID) == "" {
		return xerrors.New(xerrors.CodeInvalidArgument, "任务 ID 不能为空")
	}

	now := time.Now().Unix()
	task.CreatedAt = now
	task.UpdatedAt = now

	metadataValue, err := marshalMetadata(task.Metadata)
	if err != nil {
		return xerrors.Wrap(xerrors.CodeInvalidArgument, err, "编码任务 metadata 失败")
	}

	const stmt = `INSERT INTO task_states
        (id, goal, chain_action, address, metadata, status, attempts, max_retries, last_error, error_code, created_at, updated_at)
        VALUES (?, ?, ?, ?, ?, ?, ?, ?, '', '', ?, ?)`

	_, err = s.db.ExecContext(ctx, stmt,
		task.ID,
		task.Goal,
		task.ChainAction,
		task.Address,
		metadataValue,
		task.Status,
		task.Attempts,
		task.MaxRetries,
		task.CreatedAt,
		task.UpdatedAt,
	)
	if err != nil {
		var mysqlErr *mysql.MySQLError
		if stdErrors.As(err, &mysqlErr) && mysqlErr.Number == 1062 {
			return ErrTaskConflict
		}
		return xerrors.Wrap(xerrors.CodeStorageFailure, err, "插入任务失败")
	}
	return nil
}

// Get 查询指定任务。
func (s *MySQLStore) Get(ctx context.Context, id string) (*Task, error) {
	const stmt = `SELECT id, goal, chain_action, address, metadata, status, attempts, max_retries, last_error, error_code,
        result_thought, result_reply, result_chain_id, result_block_number, result_observations, created_at, updated_at
        FROM task_states WHERE id = ?`

	row := s.db.QueryRowContext(ctx, stmt, id)

	var task Task
	var result ExecutionResult
	var hasResult bool
	var metadata sql.NullString

	if err := row.Scan(
		&task.ID,
		&task.Goal,
		&task.ChainAction,
		&task.Address,
		&metadata,
		&task.Status,
		&task.Attempts,
		&task.MaxRetries,
		&task.LastError,
		&task.ErrorCode,
		&result.Thought,
		&result.Reply,
		&result.ChainID,
		&result.BlockNumber,
		&result.Observations,
		&task.CreatedAt,
		&task.UpdatedAt,
	); err != nil {
		if stdErrors.Is(err, sql.ErrNoRows) {
			return nil, ErrTaskNotFound
		}
		return nil, xerrors.Wrap(xerrors.CodeStorageFailure, err, "查询任务失败")
	}

	decodedMetadata, err := unmarshalMetadata(metadata)
	if err != nil {
		return nil, xerrors.Wrap(xerrors.CodeStorageFailure, err, "解析任务 metadata 失败")
	}
	task.Metadata = cloneMetadata(decodedMetadata)

	if result.Thought != "" || result.Reply != "" || result.ChainID != "" || result.BlockNumber != "" || result.Observations != "" {
		task.Result = &result
		hasResult = true
	}
	if !hasResult {
		task.Result = nil
	}
	return &task, nil
}

// Claim 将任务标记为运行中并返回最新状态。
func (s *MySQLStore) Claim(ctx context.Context, id string) (*Task, error) {
	const updateStmt = `UPDATE task_states SET status = ?, attempts = attempts + 1, updated_at = ?, last_error = '', error_code = ''
        WHERE id = ? AND status IN (?, ?) AND attempts < max_retries`

	now := time.Now().Unix()
	res, err := s.db.ExecContext(ctx, updateStmt,
		StatusRunning,
		now,
		id,
		StatusPending,
		StatusFailed,
	)
	if err != nil {
		return nil, xerrors.Wrap(xerrors.CodeStorageFailure, err, "更新任务状态失败")
	}
	affected, err := res.RowsAffected()
	if err != nil {
		return nil, xerrors.Wrap(xerrors.CodeStorageFailure, err, "获取影响行数失败")
	}
	if affected == 0 {
		task, getErr := s.Get(ctx, id)
		if getErr != nil {
			return nil, getErr
		}
		switch task.Status {
		case StatusSucceeded:
			return task, ErrTaskCompleted
		case StatusRunning:
			return task, ErrTaskConflict
		default:
			if task.Attempts >= task.MaxRetries {
				return task, ErrTaskExhausted
			}
			return task, ErrTaskConflict
		}
	}
	task, err := s.Get(ctx, id)
	if err != nil {
		return nil, err
	}
	return task, nil
}

// MarkSucceeded 将任务标记为成功。
func (s *MySQLStore) MarkSucceeded(ctx context.Context, id string, result ExecutionResult) error {
	const stmt = `UPDATE task_states SET status = ?, result_thought = ?, result_reply = ?, result_chain_id = ?,
        result_block_number = ?, result_observations = ?, updated_at = ?, last_error = '', error_code = '' WHERE id = ?`

	now := time.Now().Unix()
	res, err := s.db.ExecContext(ctx, stmt,
		StatusSucceeded,
		result.Thought,
		result.Reply,
		result.ChainID,
		result.BlockNumber,
		result.Observations,
		now,
		id,
	)
	if err != nil {
		return xerrors.Wrap(xerrors.CodeStorageFailure, err, "标记任务成功失败")
	}
	if rows, _ := res.RowsAffected(); rows == 0 {
		return ErrTaskNotFound
	}
	return nil
}

// MarkFailed 将任务标记为失败，并在必要时终止重试。
func (s *MySQLStore) MarkFailed(ctx context.Context, id string, code xerrors.Code, lastError string, terminal bool) error {
	const stmt = `UPDATE task_states SET status = ?, last_error = ?, error_code = ?, updated_at = ? WHERE id = ?`

	status := StatusFailed
	if terminal {
		status = StatusFailed
	}
	now := time.Now().Unix()
	res, err := s.db.ExecContext(ctx, stmt,
		status,
		lastError,
		string(code),
		now,
		id,
	)
	if err != nil {
		return xerrors.Wrap(xerrors.CodeStorageFailure, err, "标记任务失败失败")
	}
	if rows, _ := res.RowsAffected(); rows == 0 {
		return ErrTaskNotFound
	}
	return nil
}

// List 返回最近的任务。
func (s *MySQLStore) List(ctx context.Context, opts ListOptions) ([]*Task, error) {
	opts.applyDefaults()

	query := `SELECT id, goal, chain_action, address, metadata, status, attempts, max_retries, last_error, error_code,
        result_thought, result_reply, result_chain_id, result_block_number, result_observations, created_at, updated_at FROM task_states`

<<<<<<< HEAD
	clause, filterArgs := buildFilterClause(opts)
	if clause != "" {
		query += " WHERE " + clause
	}

=======
	conditions := make([]string, 0, 4)
	args := make([]any, 0, 6)

	if len(opts.Statuses) > 0 {
		placeholders := make([]string, 0, len(opts.Statuses))
		for range opts.Statuses {
			placeholders = append(placeholders, "?")
		}
		conditions = append(conditions, fmt.Sprintf("status IN (%s)", strings.Join(placeholders, ",")))
		for _, status := range opts.Statuses {
			args = append(args, status)
		}
	}
	if opts.UpdatedGTE > 0 {
		conditions = append(conditions, "updated_at >= ?")
		args = append(args, opts.UpdatedGTE)
	}
	if opts.UpdatedLTE > 0 {
		conditions = append(conditions, "updated_at <= ?")
		args = append(args, opts.UpdatedLTE)
	}
	if opts.HasResult != nil {
		if *opts.HasResult {
			conditions = append(conditions, "(result_thought <> '' OR result_reply <> '' OR result_chain_id <> '' OR result_block_number <> '' OR result_observations <> '')")
		} else {
			conditions = append(conditions, "(result_thought = '' AND result_reply = '' AND result_chain_id = '' AND result_block_number = '' AND (result_observations IS NULL OR result_observations = ''))")
		}
	}
	const stmt = `SELECT id, goal, chain_action, address, metadata, status, attempts, max_retries, last_error, error_code,
        result_thought, result_reply, result_chain_id, result_block_number, result_observations, created_at, updated_at
        FROM task_states ORDER BY created_at DESC LIMIT ?`

	if len(conditions) > 0 {
		query += " WHERE " + strings.Join(conditions, " AND ")
	}

>>>>>>> c26a57cc
	order := " ORDER BY updated_at DESC"
	if opts.Order == SortByUpdatedAsc {
		order = " ORDER BY updated_at ASC"
	}
	query += order + " LIMIT ?"
<<<<<<< HEAD
	args := append(filterArgs, opts.Limit)
=======
	args = append(args, opts.Limit)
>>>>>>> c26a57cc

	rows, err := s.db.QueryContext(ctx, query, args...)
	if err != nil {
		return nil, fmt.Errorf("查询任务列表失败: %w", err)
	}
	defer rows.Close()

	var tasks []*Task
	for rows.Next() {
		var task Task
		var result ExecutionResult
		var metadata sql.NullString
		if err := rows.Scan(
			&task.ID,
			&task.Goal,
			&task.ChainAction,
			&task.Address,
			&metadata,
			&task.Status,
			&task.Attempts,
			&task.MaxRetries,
			&task.LastError,
			&task.ErrorCode,
			&result.Thought,
			&result.Reply,
			&result.ChainID,
			&result.BlockNumber,
			&result.Observations,
			&task.CreatedAt,
			&task.UpdatedAt,
		); err != nil {
			return nil, xerrors.Wrap(xerrors.CodeStorageFailure, err, "解析任务记录失败")
		}
		decodedMetadata, err := unmarshalMetadata(metadata)
		if err != nil {
			return nil, xerrors.Wrap(xerrors.CodeStorageFailure, err, "解析任务列表 metadata 失败")
		}
		task.Metadata = cloneMetadata(decodedMetadata)

		if result.Thought != "" || result.Reply != "" || result.ChainID != "" || result.BlockNumber != "" || result.Observations != "" {
			task.Result = &result
		}
		taskCopy := task
		taskCopy.Metadata = cloneMetadata(task.Metadata)
		tasks = append(tasks, &taskCopy)
	}
	if err := rows.Err(); err != nil {
		return nil, xerrors.Wrap(xerrors.CodeStorageFailure, err, "遍历任务失败")
	}
	return tasks, nil
}

// Close 关闭底层数据库连接。
func (s *MySQLStore) Close() error {
	if s == nil || s.db == nil {
		return nil
	}
	return s.db.Close()
}

<<<<<<< HEAD
// Stats 返回符合过滤条件的任务聚合信息。
func (s *MySQLStore) Stats(ctx context.Context, opts ListOptions) (TaskStats, error) {
	opts.applyDefaults()

	query := `SELECT
        COUNT(*) AS total,
        SUM(CASE WHEN status = ? THEN 1 ELSE 0 END) AS pending,
        SUM(CASE WHEN status = ? THEN 1 ELSE 0 END) AS running,
        SUM(CASE WHEN status = ? THEN 1 ELSE 0 END) AS succeeded,
        SUM(CASE WHEN status = ? THEN 1 ELSE 0 END) AS failed,
        COALESCE(MIN(updated_at), 0) AS oldest,
        COALESCE(MAX(updated_at), 0) AS newest
        FROM task_states`

	clause, filterArgs := buildFilterClause(opts)
	if clause != "" {
		query += " WHERE " + clause
	}

	args := []any{string(StatusPending), string(StatusRunning), string(StatusSucceeded), string(StatusFailed)}
	args = append(args, filterArgs...)

	row := s.db.QueryRowContext(ctx, query, args...)

	var stats TaskStats
	if err := row.Scan(
		&stats.Total,
		&stats.Pending,
		&stats.Running,
		&stats.Succeeded,
		&stats.Failed,
		&stats.OldestUpdatedAt,
		&stats.NewestUpdatedAt,
	); err != nil {
		return TaskStats{}, xerrors.Wrap(xerrors.CodeStorageFailure, err, "查询任务统计失败")
	}
	if stats.Total == 0 {
		stats.OldestUpdatedAt = 0
		stats.NewestUpdatedAt = 0
	}
	return stats, nil
}

=======
>>>>>>> c26a57cc
func marshalMetadata(metadata map[string]any) (sql.NullString, error) {
	if metadata == nil || len(metadata) == 0 {
		return sql.NullString{}, nil
	}
	bytes, err := json.Marshal(metadata)
	if err != nil {
		return sql.NullString{}, err
	}
	return sql.NullString{String: string(bytes), Valid: true}, nil
}

func unmarshalMetadata(raw sql.NullString) (map[string]any, error) {
	if !raw.Valid || strings.TrimSpace(raw.String) == "" {
		return nil, nil
	}
	var metadata map[string]any
	if err := json.Unmarshal([]byte(raw.String), &metadata); err != nil {
		return nil, err
	}
	return metadata, nil
}

<<<<<<< HEAD
func buildFilterClause(opts ListOptions) (string, []any) {
	conditions := make([]string, 0, 4)
	args := make([]any, 0, 6)

	if len(opts.Statuses) > 0 {
		placeholders := make([]string, 0, len(opts.Statuses))
		for range opts.Statuses {
			placeholders = append(placeholders, "?")
		}
		conditions = append(conditions, fmt.Sprintf("status IN (%s)", strings.Join(placeholders, ",")))
		for _, status := range opts.Statuses {
			args = append(args, status)
		}
	}
	if opts.UpdatedGTE > 0 {
		conditions = append(conditions, "updated_at >= ?")
		args = append(args, opts.UpdatedGTE)
	}
	if opts.UpdatedLTE > 0 {
		conditions = append(conditions, "updated_at <= ?")
		args = append(args, opts.UpdatedLTE)
	}
	if opts.HasResult != nil {
		if *opts.HasResult {
			conditions = append(conditions, "(result_thought <> '' OR result_reply <> '' OR result_chain_id <> '' OR result_block_number <> '' OR result_observations <> '')")
		} else {
			conditions = append(conditions, "(result_thought = '' AND result_reply = '' AND result_chain_id = '' AND result_block_number = '' AND (result_observations IS NULL OR result_observations = ''))")
		}
	}

	if len(conditions) == 0 {
		return "", nil
	}
	return strings.Join(conditions, " AND "), args
}

=======
>>>>>>> c26a57cc
var _ Store = (*MySQLStore)(nil)<|MERGE_RESOLUTION|>--- conflicted
+++ resolved
@@ -285,13 +285,11 @@
 	query := `SELECT id, goal, chain_action, address, metadata, status, attempts, max_retries, last_error, error_code,
         result_thought, result_reply, result_chain_id, result_block_number, result_observations, created_at, updated_at FROM task_states`
 
-<<<<<<< HEAD
 	clause, filterArgs := buildFilterClause(opts)
 	if clause != "" {
 		query += " WHERE " + clause
 	}
 
-=======
 	conditions := make([]string, 0, 4)
 	args := make([]any, 0, 6)
 
@@ -328,17 +326,13 @@
 		query += " WHERE " + strings.Join(conditions, " AND ")
 	}
 
->>>>>>> c26a57cc
 	order := " ORDER BY updated_at DESC"
 	if opts.Order == SortByUpdatedAsc {
 		order = " ORDER BY updated_at ASC"
 	}
 	query += order + " LIMIT ?"
-<<<<<<< HEAD
 	args := append(filterArgs, opts.Limit)
-=======
 	args = append(args, opts.Limit)
->>>>>>> c26a57cc
 
 	rows, err := s.db.QueryContext(ctx, query, args...)
 	if err != nil {
@@ -399,7 +393,6 @@
 	return s.db.Close()
 }
 
-<<<<<<< HEAD
 // Stats 返回符合过滤条件的任务聚合信息。
 func (s *MySQLStore) Stats(ctx context.Context, opts ListOptions) (TaskStats, error) {
 	opts.applyDefaults()
@@ -443,8 +436,6 @@
 	return stats, nil
 }
 
-=======
->>>>>>> c26a57cc
 func marshalMetadata(metadata map[string]any) (sql.NullString, error) {
 	if metadata == nil || len(metadata) == 0 {
 		return sql.NullString{}, nil
@@ -467,7 +458,6 @@
 	return metadata, nil
 }
 
-<<<<<<< HEAD
 func buildFilterClause(opts ListOptions) (string, []any) {
 	conditions := make([]string, 0, 4)
 	args := make([]any, 0, 6)
@@ -504,6 +494,4 @@
 	return strings.Join(conditions, " AND "), args
 }
 
-=======
->>>>>>> c26a57cc
 var _ Store = (*MySQLStore)(nil)