--- conflicted
+++ resolved
@@ -203,7 +203,6 @@
 func TestSQLTaskRepositoryRunMigrations(t *testing.T) {
 	t.Parallel()
 
-<<<<<<< HEAD
 	originalFS := embeddedMigrations
 
 	realMigrations, err := loadMigrationFiles()
@@ -232,11 +231,9 @@
 	migrations, err := loadMigrationFiles()
 	if err != nil {
 		t.Fatalf("load test migrations failed: %v", err)
-=======
 	migrations, err := loadMigrationFiles()
 	if err != nil {
 		t.Fatalf("load migrations failed: %v", err)
->>>>>>> f5458e40
 	}
 
 	ops := []mockOperation{
