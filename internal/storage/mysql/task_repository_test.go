--- conflicted
+++ resolved
@@ -231,12 +231,9 @@
 	migrations, err := loadMigrationFiles()
 	if err != nil {
 		t.Fatalf("load test migrations failed: %v", err)
-<<<<<<< HEAD
-=======
 	migrations, err := loadMigrationFiles()
 	if err != nil {
 		t.Fatalf("load migrations failed: %v", err)
->>>>>>> eece4e79
 	}
 
 	ops := []mockOperation{
