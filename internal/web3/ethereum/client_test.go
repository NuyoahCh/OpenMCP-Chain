package ethereum

import (
	"context"
	"errors"
	"math/big"
	"testing"
	"time"

	"OpenMCP-Chain/internal/web3"

	gethcore "github.com/ethereum/go-ethereum"
	"github.com/ethereum/go-ethereum/accounts/abi/bind"
	"github.com/ethereum/go-ethereum/accounts/abi/bind/backends"
	"github.com/ethereum/go-ethereum/common"
	"github.com/ethereum/go-ethereum/core"
	coretypes "github.com/ethereum/go-ethereum/core/types"
	"github.com/ethereum/go-ethereum/crypto"
)

const (
	simpleContractABI        = "[]"
	simpleContractBin        = "0x6027600c60003960276000f37f0102030405060708090a0b0c0d0e0f101112131415161718191a1b1c1d1e1f2060006000a100"
	simpleContractEventTopic = "0x0102030405060708090a0b0c0d0e0f101112131415161718191a1b1c1d1e1f20"
)

func TestClientDeploySubscribeBatch(t *testing.T) {
	t.Parallel()

	ctx, cancel := context.WithTimeout(context.Background(), 10*time.Second)
	defer cancel()

	key, err := crypto.GenerateKey()
	if err != nil {
		t.Fatalf("generate key: %v", err)
	}

	chainID := big.NewInt(1337)
	auth, err := bind.NewKeyedTransactorWithChainID(key, chainID)
	if err != nil {
		t.Fatalf("new transactor: %v", err)
	}
	auth.GasLimit = 1_000_000

	alloc := core.GenesisAlloc{
		auth.From: {Balance: big.NewInt(1_000_000_000_000_000_000)},
	}
	backend := backends.NewSimulatedBackend(alloc, 8_000_000)
	client := NewSimulatedClient("simulated", chainID, backend)
	t.Cleanup(client.Close)

	bytecode := common.FromHex(simpleContractBin)
	deployResult, err := client.DeployContract(ctx, auth, simpleContractABI, bytecode)
	if err != nil {
		t.Fatalf("deploy contract: %v", err)
	}
	if deployResult.ContractAddress == (common.Address{}) {
		t.Fatal("expected contract address to be non-zero")
	}

	snapshot, err := client.FetchChainSnapshot(ctx)
	if err != nil {
		t.Fatalf("fetch snapshot: %v", err)
	}
	if snapshot.ChainID != "0x"+chainID.Text(16) {
		t.Fatalf("unexpected chain id %s", snapshot.ChainID)
	}
	if snapshot.BlockNumber == "0x0" {
		t.Fatal("expected block number to advance after deployment")
	}

	logQuery := gethcore.FilterQuery{Addresses: []common.Address{deployResult.ContractAddress}}
	sub, err := client.SubscribeEvents(ctx, logQuery)
	if err != nil {
		t.Fatalf("subscribe events: %v", err)
	}
	defer sub.Close()

	nonce, err := backend.PendingNonceAt(ctx, auth.From)
	if err != nil {
		t.Fatalf("pending nonce: %v", err)
	}
	tx := coretypes.NewTransaction(nonce, deployResult.ContractAddress, big.NewInt(0), 120000, big.NewInt(1), nil)
	signed, err := coretypes.SignTx(tx, coretypes.LatestSignerForChainID(chainID), key)
	if err != nil {
		t.Fatalf("sign tx: %v", err)
	}

	hashes, err := client.SendBatchTransactions(ctx, []*coretypes.Transaction{signed})
	if err != nil {
		t.Fatalf("send batch: %v", err)
	}
	if len(hashes) != 1 {
		t.Fatalf("expected 1 hash, got %d", len(hashes))
	}

	backend.Commit()

<<<<<<< HEAD
	receipt, err := waitForReceipt(ctx, backend, signed.Hash())
	if err != nil {
		t.Fatalf("wait receipt: %v", err)
=======
	receipt, err := bind.WaitMined(ctx, backend, signed)
	if err != nil {
		t.Fatalf("wait mined: %v", err)
>>>>>>> eece4e79
	}
	if len(receipt.Logs) == 0 {
		t.Fatal("expected receipt to contain logs")
	}

	expectedTopic := common.HexToHash(simpleContractEventTopic)
	logCh := sub.Logs()
	select {
	case log := <-logCh:
		if log.Address != deployResult.ContractAddress {
			t.Fatalf("unexpected log address %s", log.Address.Hex())
		}
		if len(log.Topics) == 0 || log.Topics[0] != expectedTopic {
			t.Fatalf("unexpected log topics %+v", log.Topics)
		}
	case <-time.After(5 * time.Second):
		t.Fatal("timeout waiting for event log")
	}

	balanceHex, err := client.ExecuteAction(ctx, "eth_getBalance", auth.From.Hex())
	if err != nil {
		t.Fatalf("execute action: %v", err)
	}
	if balanceHex == "" {
		t.Fatal("expected balance result")
	}
}

func waitForReceipt(ctx context.Context, backend *backends.SimulatedBackend, hash common.Hash) (*coretypes.Receipt, error) {
	backend.Commit()

	ticker := time.NewTicker(50 * time.Millisecond)
	defer ticker.Stop()

	for {
		receipt, err := backend.TransactionReceipt(ctx, hash)
		if err == nil && receipt != nil {
			return receipt, nil
		}
		if err != nil && !errors.Is(err, gethcore.NotFound) {
			return nil, err
		}

		select {
		case <-ctx.Done():
			return nil, ctx.Err()
		case <-ticker.C:
			backend.Commit()
		}
	}
}

var _ web3.Client = (*Client)(nil)<|MERGE_RESOLUTION|>--- conflicted
+++ resolved
@@ -96,15 +96,9 @@
 
 	backend.Commit()
 
-<<<<<<< HEAD
-	receipt, err := waitForReceipt(ctx, backend, signed.Hash())
-	if err != nil {
-		t.Fatalf("wait receipt: %v", err)
-=======
 	receipt, err := bind.WaitMined(ctx, backend, signed)
 	if err != nil {
 		t.Fatalf("wait mined: %v", err)
->>>>>>> eece4e79
 	}
 	if len(receipt.Logs) == 0 {
 		t.Fatal("expected receipt to contain logs")
