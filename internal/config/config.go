package config

import (
	"encoding/json"
	"errors"
	"fmt"
	"io"
	"os"
	"path/filepath"
	"time"
)

// Config 描述了 OpenMCP 在启动阶段需要加载的核心配置。
type Config struct {
	Server    ServerConfig    `json:"server"`
	Storage   StorageConfig   `json:"storage"`
	LLM       LLMConfig       `json:"llm"`
	Web3      Web3Config      `json:"web3"`
	Agent     AgentConfig     `json:"agent"`
	Runtime   RuntimeConfig   `json:"runtime"`
	Knowledge KnowledgeConfig `json:"knowledge"`
	TaskQueue TaskQueueConfig `json:"task_queue"`
}

// ServerConfig 控制 API 服务的监听地址等参数。
type ServerConfig struct {
	Address string `json:"address"`
}

// StorageConfig 统一描述 MySQL、Redis 等后端的连接信息。
type StorageConfig struct {
	TaskStore TaskStoreConfig `json:"task_store"`
}

// TaskStoreConfig 目前提供内存实现，后续可以切换到真正的 MySQL。
type TaskStoreConfig struct {
<<<<<<< HEAD
	Driver  string `json:"driver"`
	DSN     string `json:"dsn"`
	Retries int    `json:"retries"`
}

// TaskQueueConfig 描述异步任务队列。
type TaskQueueConfig struct {
	Driver   string            `json:"driver"`
	Worker   int               `json:"worker"`
	Redis    RedisQueueConfig  `json:"redis"`
	RabbitMQ RabbitQueueConfig `json:"rabbitmq"`
}

// RedisQueueConfig 对应 Redis 队列。
type RedisQueueConfig struct {
	Address   string `json:"address"`
	Password  string `json:"password"`
	DB        int    `json:"db"`
	Queue     string `json:"queue"`
	BlockWait int    `json:"block_wait_seconds"`
}

// RabbitQueueConfig 描述 RabbitMQ 参数。
type RabbitQueueConfig struct {
	URL        string `json:"url"`
	Queue      string `json:"queue"`
	Prefetch   int    `json:"prefetch"`
	Durable    bool   `json:"durable"`
	AutoDelete bool   `json:"auto_delete"`
=======
	Driver                 string `json:"driver"`
	DSN                    string `json:"dsn"`
	MaxOpenConns           int    `json:"max_open_conns"`
	MaxIdleConns           int    `json:"max_idle_conns"`
	ConnMaxLifetimeSeconds int    `json:"conn_max_lifetime_seconds"`
	ConnMaxIdleTimeSeconds int    `json:"conn_max_idle_time_seconds"`
>>>>>>> 5d150bc5
}

// LLMConfig 用于配置大模型推理的调用方式。
type LLMConfig struct {
	Provider string             `json:"provider"`
	Python   PythonBridgeConfig `json:"python_bridge"`
	OpenAI   OpenAIConfig       `json:"openai"`
}

// PythonBridgeConfig 描述通过 Python 脚本完成推理时所需的信息。
type PythonBridgeConfig struct {
	Enabled          bool   `json:"enabled"`
	PythonExecutable string `json:"python_executable"`
	ScriptPath       string `json:"script_path"`
	WorkingDir       string `json:"working_dir"`
}

// OpenAIConfig 描述访问 OpenAI 兼容 API 所需的配置。
type OpenAIConfig struct {
	Enabled        bool   `json:"enabled"`
	APIKey         string `json:"api_key"`
	APIKeyEnv      string `json:"api_key_env"`
	BaseURL        string `json:"base_url"`
	Model          string `json:"model"`
	TimeoutSeconds int    `json:"timeout_seconds"`
}

// Timeout 返回配置的超时时间，默认 60 秒。
func (c OpenAIConfig) Timeout() time.Duration {
	if c.TimeoutSeconds <= 0 {
		return 60 * time.Second
	}
	return time.Duration(c.TimeoutSeconds) * time.Second
}

// Web3Config 包含访问区块链节点所需的 RPC 地址。
type Web3Config struct {
	RPCURL       string `json:"rpc_url"`
	ChainConfig  string `json:"chain_config"`
	DefaultChain string `json:"default_chain"`
}

// RuntimeConfig 用于放置运行时的通用参数。
type RuntimeConfig struct {
	DataDir string `json:"data_dir"`
}

// AgentConfig 控制智能体的工作方式。
type AgentConfig struct {
	MemoryDepth int `json:"memory_depth"`
}

// KnowledgeConfig 描述知识库的加载方式。
type KnowledgeConfig struct {
	Source     string `json:"source"`
	MaxResults int    `json:"max_results"`
}

// Load 负责解析指定路径的 JSON 配置文件。
func Load(path string) (*Config, error) {
	if path == "" {
		return nil, errors.New("配置文件路径为空")
	}

	file, err := os.Open(path)
	if err != nil {
		return nil, fmt.Errorf("打开配置文件失败: %w", err)
	}
	defer file.Close()

	content, err := io.ReadAll(file)
	if err != nil {
		return nil, fmt.Errorf("读取配置文件失败: %w", err)
	}

	var cfg Config
	if err := json.Unmarshal(content, &cfg); err != nil {
		return nil, fmt.Errorf("解析配置失败: %w", err)
	}

	cfg.applyDefaults(filepath.Dir(path))

	return &cfg, nil
}

// applyDefaults 在用户未填写部分字段时设置合理的默认值。
func (c *Config) applyDefaults(baseDir string) {
	if c.Server.Address == "" {
		c.Server.Address = ":8080"
	}

	if c.Storage.TaskStore.Driver == "" {
		c.Storage.TaskStore.Driver = "memory"
	}
<<<<<<< HEAD
	if c.Storage.TaskStore.Retries <= 0 {
		c.Storage.TaskStore.Retries = 3
=======
	if c.Storage.TaskStore.MaxOpenConns <= 0 {
		c.Storage.TaskStore.MaxOpenConns = 20
	}
	if c.Storage.TaskStore.MaxIdleConns <= 0 {
		c.Storage.TaskStore.MaxIdleConns = 10
	}
	if c.Storage.TaskStore.ConnMaxLifetimeSeconds <= 0 {
		c.Storage.TaskStore.ConnMaxLifetimeSeconds = 1800
	}
	if c.Storage.TaskStore.ConnMaxIdleTimeSeconds < 0 {
		c.Storage.TaskStore.ConnMaxIdleTimeSeconds = 0
>>>>>>> 5d150bc5
	}

	if c.LLM.Provider == "" {
		c.LLM.Provider = "python_bridge"
	}

	if c.LLM.Python.PythonExecutable == "" {
		c.LLM.Python.PythonExecutable = "python3"
	}

	if c.LLM.Python.WorkingDir == "" {
		c.LLM.Python.WorkingDir = baseDir
	} else if !filepath.IsAbs(c.LLM.Python.WorkingDir) {
		c.LLM.Python.WorkingDir = filepath.Join(baseDir, c.LLM.Python.WorkingDir)
	}

	if c.LLM.OpenAI.BaseURL == "" {
		c.LLM.OpenAI.BaseURL = "https://api.openai.com/v1"
	}
	if c.LLM.OpenAI.Model == "" {
		c.LLM.OpenAI.Model = "gpt-4o-mini"
	}
	if c.LLM.OpenAI.TimeoutSeconds <= 0 {
		c.LLM.OpenAI.TimeoutSeconds = 60
	}

	if c.Runtime.DataDir == "" {
		c.Runtime.DataDir = filepath.Join(baseDir, "data")
	} else if !filepath.IsAbs(c.Runtime.DataDir) {
		c.Runtime.DataDir = filepath.Join(baseDir, c.Runtime.DataDir)
	}

	if c.TaskQueue.Driver == "" {
		c.TaskQueue.Driver = "memory"
	}
	if c.TaskQueue.Worker <= 0 {
		c.TaskQueue.Worker = 1
	}
	if c.TaskQueue.Redis.BlockWait <= 0 {
		c.TaskQueue.Redis.BlockWait = 5
	}
	if c.TaskQueue.Redis.Queue == "" {
		c.TaskQueue.Redis.Queue = "openmcp:tasks"
	}
	if c.TaskQueue.RabbitMQ.Queue == "" {
		c.TaskQueue.RabbitMQ.Queue = "openmcp.tasks"
	}
	if c.TaskQueue.RabbitMQ.Prefetch <= 0 {
		c.TaskQueue.RabbitMQ.Prefetch = c.TaskQueue.Worker
	}

	if c.Agent.MemoryDepth <= 0 {
		c.Agent.MemoryDepth = 5
	}

	if c.Knowledge.MaxResults <= 0 {
		c.Knowledge.MaxResults = 3
	}
	if c.Knowledge.Source != "" && !filepath.IsAbs(c.Knowledge.Source) {
		c.Knowledge.Source = filepath.Join(baseDir, c.Knowledge.Source)
	}

	if c.Web3.ChainConfig != "" && !filepath.IsAbs(c.Web3.ChainConfig) {
		c.Web3.ChainConfig = filepath.Join(baseDir, c.Web3.ChainConfig)
	}
}<|MERGE_RESOLUTION|>--- conflicted
+++ resolved
@@ -34,7 +34,6 @@
 
 // TaskStoreConfig 目前提供内存实现，后续可以切换到真正的 MySQL。
 type TaskStoreConfig struct {
-<<<<<<< HEAD
 	Driver  string `json:"driver"`
 	DSN     string `json:"dsn"`
 	Retries int    `json:"retries"`
@@ -64,14 +63,12 @@
 	Prefetch   int    `json:"prefetch"`
 	Durable    bool   `json:"durable"`
 	AutoDelete bool   `json:"auto_delete"`
-=======
 	Driver                 string `json:"driver"`
 	DSN                    string `json:"dsn"`
 	MaxOpenConns           int    `json:"max_open_conns"`
 	MaxIdleConns           int    `json:"max_idle_conns"`
 	ConnMaxLifetimeSeconds int    `json:"conn_max_lifetime_seconds"`
 	ConnMaxIdleTimeSeconds int    `json:"conn_max_idle_time_seconds"`
->>>>>>> 5d150bc5
 }
 
 // LLMConfig 用于配置大模型推理的调用方式。
@@ -166,10 +163,8 @@
 	if c.Storage.TaskStore.Driver == "" {
 		c.Storage.TaskStore.Driver = "memory"
 	}
-<<<<<<< HEAD
 	if c.Storage.TaskStore.Retries <= 0 {
 		c.Storage.TaskStore.Retries = 3
-=======
 	if c.Storage.TaskStore.MaxOpenConns <= 0 {
 		c.Storage.TaskStore.MaxOpenConns = 20
 	}
@@ -181,7 +176,6 @@
 	}
 	if c.Storage.TaskStore.ConnMaxIdleTimeSeconds < 0 {
 		c.Storage.TaskStore.ConnMaxIdleTimeSeconds = 0
->>>>>>> 5d150bc5
 	}
 
 	if c.LLM.Provider == "" {
