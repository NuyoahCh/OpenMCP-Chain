import { useCallback, useEffect, useMemo, useRef, useState } from "react";
import {
  UnauthorizedError,
  createTask,
  fetchTask,
  fetchTaskStats,
  listTasks,
  statusLabel,
  verifyApiConnection,
} from "./api";
import TaskForm from "./components/TaskForm";
import TaskList, { type TaskStatusFilter } from "./components/TaskList";
import TaskDetails from "./components/TaskDetails";
import StatusSummary from "./components/StatusSummary";
import ConnectionSettings from "./components/ConnectionSettings";
import AuthPanel from "./components/AuthPanel";
import { useAuth, type AuthCredentials } from "./hooks/useAuth";
import { useApiBaseUrl } from "./hooks/useApiBaseUrl";
import { useNetworkStatus } from "./hooks/useNetworkStatus";
import type { CreateTaskRequest, TaskItem, TaskStats } from "./types";

const POLL_INTERVAL = 3500;
const MAX_POLL_ATTEMPTS = 40;
<<<<<<< HEAD
=======
import type { CreateTaskRequest, TaskItem } from "./types";
>>>>>>> 8e0dd48a

const POLL_INTERVAL = 3500;
const MAX_POLL_ATTEMPTS = 40;

interface ToastState {
  title: string;
  message: string;
}

function useToast(timeout = 5200) {
  const [toast, setToast] = useState<ToastState | null>(null);

  useEffect(() => {
    if (!toast) {
      return;
    }
    const timer = setTimeout(() => setToast(null), timeout);
    return () => clearTimeout(timer);
  }, [toast, timeout]);

  return { toast, showToast: setToast } as const;
}

function mergeTasks(prev: TaskItem[], incoming: TaskItem): TaskItem[] {
  const next = prev.filter((task) => task.id !== incoming.id);
  next.push(incoming);
  next.sort((a, b) => b.updated_at - a.updated_at);
  return next;
}

export default function App() {
  const [tasks, setTasks] = useState<TaskItem[]>([]);
  const [submitting, setSubmitting] = useState(false);
  const [activeTask, setActiveTask] = useState<TaskItem | null>(null);
  const [isPolling, setIsPolling] = useState(false);
  const [initialLoading, setInitialLoading] = useState(true);
  const [refreshing, setRefreshing] = useState(false);
  const [fetchError, setFetchError] = useState<string | null>(null);
  const [lastSynced, setLastSynced] = useState<number | null>(null);
  const [taskStats, setTaskStats] = useState<TaskStats | null>(null);
  const [connectionStatus, setConnectionStatus] = useState<
    "idle" | "success" | "error"
  >("idle");
  const [testingConnection, setTestingConnection] = useState(false);
  const [requiresAuth, setRequiresAuth] = useState(false);
  const [statusFilter, setStatusFilter] = useState<TaskStatusFilter>("all");
  const [searchInput, setSearchInput] = useState("");
  const [appliedSearch, setAppliedSearch] = useState("");
  const { baseUrl, defaultBaseUrl, update, reset } = useApiBaseUrl();
  const { toast, showToast } = useToast();
  const { auth, login, logout, isExpired } = useAuth();
  const { isOnline, lastChanged, connectionType } = useNetworkStatus();
  const networkChangeRef = useRef(false);

  useEffect(() => {
    const handler = setTimeout(() => {
      const next = searchInput.trim();
      setAppliedSearch((current) => (current === next ? current : next));
    }, 360);
    return () => clearTimeout(handler);
  }, [searchInput]);

  const filteredTasks = useMemo(() => {
    const normalizedSearch = appliedSearch.toLowerCase();
    const matchesSearch = (task: TaskItem) => {
      if (!normalizedSearch) {
        return true;
      }
      const toCandidate = (value: unknown) => {
        if (value === null || value === undefined) {
          return "";
        }
        if (typeof value === "string") {
          return value;
        }
        if (typeof value === "number" || typeof value === "boolean") {
          return String(value);
        }
        try {
          return JSON.stringify(value);
        } catch (error) {
          console.warn("无法序列化任务字段", error);
          return String(value);
        }
      };
      const candidates = [
        task.id,
        task.goal,
        task.chain_action ?? "",
        task.address ?? "",
        task.last_error ?? "",
        task.result?.thought ?? "",
        task.result?.reply ?? "",
        task.result?.observations ?? "",
        task.result?.chain_id ?? "",
        task.result?.block_number ?? "",
      ];
      if (task.metadata) {
        for (const [key, value] of Object.entries(task.metadata)) {
          candidates.push(key);
          candidates.push(toCandidate(value));
        }
      }
      return candidates.some((candidate) =>
        toCandidate(candidate).toLowerCase().includes(normalizedSearch),
      );
    };

    return tasks.filter((task) => {
      if (statusFilter !== "all" && task.status !== statusFilter) {
        return false;
      }
      return matchesSearch(task);
    });
  }, [appliedSearch, statusFilter, tasks]);

  useEffect(() => {
    setActiveTask((current) => {
      if (!filteredTasks.length) {
        return null;
      }
      if (current && filteredTasks.some((task) => task.id === current.id)) {
        return current;
      }
      return filteredTasks[0];
    });
  }, [filteredTasks]);

  const refreshTasks = useCallback(
    async (options?: { manual?: boolean; silent?: boolean }) => {
      if (!isOnline) {
        const message = "当前设备处于离线状态，无法刷新数据";
        setFetchError(message);
        setConnectionStatus("error");
        if (!options?.silent) {
          showToast({ title: "网络不可用", message });
        }
        if (options?.manual) {
          setRefreshing(false);
        }
        setInitialLoading(false);
        return false;
      }

      if (options?.manual) {
        setRefreshing(true);
      }

      try {
        const query: Parameters<typeof listTasks>[0] = {
          limit: 50,
          order: "desc",
        };
        if (statusFilter !== "all") {
          query.status = statusFilter;
        }
<<<<<<< HEAD
        if (appliedSearch) {
          query.search = appliedSearch;
        }
        const statsQuery: Parameters<typeof fetchTaskStats>[0] = {};
        if (statusFilter !== "all") {
          statsQuery.status = statusFilter;
        }
        if (appliedSearch) {
          statsQuery.search = appliedSearch;
        }
        const [listResult, statsResult] = await Promise.allSettled([
          listTasks(query),
          fetchTaskStats(statsQuery),
=======
        const [listResult, statsResult] = await Promise.allSettled([
          listTasks(query),
          fetchTaskStats(),
>>>>>>> 8e0dd48a
        ]);
        if (listResult.status === "rejected") {
          throw listResult.reason;
        }
        if (statsResult.status === "fulfilled") {
          setTaskStats(statsResult.value);
        } else if (statsResult.status === "rejected") {
          console.warn("获取任务统计失败", statsResult.reason);
        }
        const normalized = [...listResult.value].sort(
          (a, b) => b.updated_at - a.updated_at,
        );
<<<<<<< HEAD
=======
        const data = await listTasks(query);
        const normalized = [...data].sort(
          (a, b) => b.updated_at - a.updated_at,
        );
        const data = await listTasks(50);
        const normalized = [...data].sort((a, b) => b.updated_at - a.updated_at);
>>>>>>> 8e0dd48a
        setTasks(normalized);
        setFetchError(null);
        setLastSynced(Date.now());
        setConnectionStatus("success");
        setRequiresAuth(false);
        setActiveTask((current) => {
          if (!current) {
            return normalized[0] ?? null;
          }
          const updated = normalized.find((item) => item.id === current.id);
          return updated ?? normalized[0] ?? current;
        });
        return true;
      } catch (error) {
        let message =
          error instanceof Error ? error.message : "无法同步任务列表";
<<<<<<< HEAD
=======
        let message = error instanceof Error ? error.message : "无法同步任务列表";
>>>>>>> 8e0dd48a
        if (error instanceof UnauthorizedError) {
          message = error.message || "后端要求身份认证，请先登录";
          setRequiresAuth(true);
        }
        setFetchError(message);
        setConnectionStatus("error");
        if (!options?.silent) {
          showToast({
            title: error instanceof UnauthorizedError ? "需要登录" : "同步失败",
            message,
<<<<<<< HEAD
=======
            message
>>>>>>> 8e0dd48a
          });
        }
        return false;
      } finally {
        if (options?.manual) {
          setRefreshing(false);
        }
        setInitialLoading(false);
      }
    },
<<<<<<< HEAD
    [appliedSearch, isOnline, showToast, statusFilter],
=======
    [isOnline, showToast, statusFilter],
>>>>>>> 8e0dd48a
  );

  const startPollingTask = useCallback(
    async (taskId: string) => {
      setIsPolling(true);
      try {
        for (let attempt = 0; attempt < MAX_POLL_ATTEMPTS; attempt += 1) {
          const latest = await fetchTask(taskId);
          setTasks((prev) => mergeTasks(prev, latest));
          setActiveTask(latest);
          if (latest.status === "succeeded" || latest.status === "failed") {
            showToast({
              title: latest.status === "succeeded" ? "任务完成" : "任务失败",
              message: `${statusLabel(latest.status)} · ID ${latest.id}`,
<<<<<<< HEAD
=======
              message: `${statusLabel(latest.status)} · ID ${latest.id}`
>>>>>>> 8e0dd48a
            });
            return;
          }
          await new Promise((resolve) => setTimeout(resolve, POLL_INTERVAL));
        }
        showToast({
          title: "轮询超时",
          message: "任务仍在执行，可稍后手动刷新",
        });
<<<<<<< HEAD
=======
        showToast({ title: "轮询超时", message: "任务仍在执行，可稍后手动刷新" });
>>>>>>> 8e0dd48a
      } catch (error) {
        const message = error instanceof Error ? error.message : "轮询任务失败";
        showToast({ title: "轮询失败", message });
        if (error instanceof UnauthorizedError) {
          setRequiresAuth(true);
        }
      } finally {
        setIsPolling(false);
        refreshTasks({ silent: true });
      }
    },
    [refreshTasks, showToast],
  );

  const handleCreateTask = useCallback(
    async (payload: CreateTaskRequest) => {
      if (!isOnline) {
        const message = "当前处于离线状态，无法提交任务";
        showToast({ title: "离线模式", message });
        throw new Error(message);
      }
      setSubmitting(true);
      try {
        const response = await createTask(payload);
        showToast({
          title: "任务已提交",
          message: `任务 ID ${response.task_id} 已进入队列`,
<<<<<<< HEAD
=======
          message: `任务 ID ${response.task_id} 已进入队列`
>>>>>>> 8e0dd48a
        });
        await startPollingTask(response.task_id);
      } catch (error) {
        const message = error instanceof Error ? error.message : "提交任务失败";
        if (error instanceof UnauthorizedError) {
          setRequiresAuth(true);
        }
        showToast({ title: "提交失败", message });
        throw new Error(message);
      } finally {
        setSubmitting(false);
      }
    },
    [isOnline, showToast, startPollingTask],
<<<<<<< HEAD
=======
    [isOnline, showToast, startPollingTask]
>>>>>>> 8e0dd48a
  );

  const handleSelectTask = useCallback((task: TaskItem) => {
    setActiveTask(task);
  }, []);

  const handleExport = useCallback(() => {
<<<<<<< HEAD
    if (!filteredTasks.length) {
      return;
    }
    const blob = new Blob([JSON.stringify(filteredTasks, null, 2)], {
      type: "application/json;charset=utf-8",
=======
    if (!tasks.length) {
      return;
    }
    const blob = new Blob([JSON.stringify(tasks, null, 2)], {
      type: "application/json;charset=utf-8",
      type: "application/json;charset=utf-8"
>>>>>>> 8e0dd48a
    });
    const url = URL.createObjectURL(blob);
    const anchor = document.createElement("a");
    anchor.href = url;
    anchor.download = `openmcp_tasks_${Date.now()}.json`;
    anchor.click();
    URL.revokeObjectURL(url);
    showToast({ title: "已导出", message: "任务列表 JSON 已下载" });
<<<<<<< HEAD
  }, [filteredTasks, showToast]);
=======
  }, [tasks, showToast]);
>>>>>>> 8e0dd48a

  const handleTestConnection = useCallback(async () => {
    setTestingConnection(true);
    try {
      await verifyApiConnection();
      setConnectionStatus("success");
      showToast({ title: "连接正常", message: `已连接 ${baseUrl}` });
      setRequiresAuth(false);
    } catch (error) {
      const message = error instanceof Error ? error.message : "连接测试失败";
      setConnectionStatus("error");
      if (error instanceof UnauthorizedError) {
        setRequiresAuth(true);
      }
      showToast({ title: "连接异常", message });
      throw new Error(message);
    } finally {
      setTestingConnection(false);
    }
  }, [baseUrl, showToast]);

  useEffect(() => {
    refreshTasks({ silent: true });
  }, [refreshTasks]);

  useEffect(() => {
    const interval = setInterval(() => {
      if (!requiresAuth) {
        refreshTasks({ silent: true });
      }
    }, 12_000);
    return () => clearInterval(interval);
  }, [refreshTasks, requiresAuth]);

  useEffect(() => {
    if (!networkChangeRef.current) {
      networkChangeRef.current = true;
      return;
    }
    if (!isOnline) {
      showToast({
        title: "离线模式",
        message: "检测到网络不可用，已暂停自动刷新",
<<<<<<< HEAD
=======
        message: "检测到网络不可用，已暂停自动刷新"
>>>>>>> 8e0dd48a
      });
    } else {
      showToast({ title: "网络已恢复", message: "正在重新同步任务" });
      refreshTasks({ silent: true });
    }
  }, [isOnline, refreshTasks, showToast]);

  const handleLogin = useCallback(
    async (credentials: AuthCredentials) => {
      await login(credentials);
      setRequiresAuth(false);
      refreshTasks({ silent: true });
    },
    [login, refreshTasks],
<<<<<<< HEAD
=======
    [login, refreshTasks]
>>>>>>> 8e0dd48a
  );

  const offlineHint = useMemo(() => {
    if (!lastChanged) {
      return "";
    }
    const date = new Date(lastChanged);
    return `${date.toLocaleDateString()} ${date.toLocaleTimeString()}`;
  }, [lastChanged]);

  return (
    <main>
      <section className="header">
        <div>
          <h1 className="gradient-text">OpenMCP Chain 控制台</h1>
          <p>
            图形化监控大模型智能体与链上交互的全过程，支持任务排队、实时轮询、链上观测与审计导出。
          </p>
          {requiresAuth ? (
            <div className="banner">
              <strong>后端要求身份认证。</strong>
              <span>
                请使用拥有 tasks.read / tasks.write 权限的账号登录后继续操作。
              </span>
<<<<<<< HEAD
=======
              <span>请使用拥有 tasks.read / tasks.write 权限的账号登录后继续操作。</span>
>>>>>>> 8e0dd48a
            </div>
          ) : null}
          {!isOnline ? (
            <div className="banner banner-offline">
              <strong>当前处于离线模式。</strong>
              <span>
                {offlineHint
                  ? `最后在线时间：${offlineHint}`
                  : "恢复联网后会自动同步。"}
              </span>
            </div>
          ) : null}
          <StatusSummary
            tasks={tasks}
            stats={taskStats}
            loading={initialLoading && !taskStats}
<<<<<<< HEAD
            searchQuery={appliedSearch}
          />
=======
          />
              <span>{offlineHint ? `最后在线时间：${offlineHint}` : "恢复联网后会自动同步。"}</span>
            </div>
          ) : null}
          <StatusSummary tasks={tasks} />
>>>>>>> 8e0dd48a
        </div>
        <div className="header-widgets">
          <ConnectionSettings
            baseUrl={baseUrl}
            defaultBaseUrl={defaultBaseUrl}
            onUpdate={async (value) => {
              update(value);
              showToast({ title: "地址已更新", message: value });
            }}
            onReset={() => {
              const next = reset();
              showToast({ title: "已恢复默认地址", message: next });
            }}
            onTest={handleTestConnection}
            testing={testingConnection}
            status={connectionStatus}
            lastSynced={lastSynced}
            refreshing={refreshing}
            onRefresh={() => refreshTasks({ manual: true })}
            fetchError={fetchError}
            isOnline={isOnline}
            connectionType={connectionType}
          />
          <AuthPanel
            auth={auth}
            isExpired={isExpired}
            requiresAuth={requiresAuth}
            onLogin={handleLogin}
            onLogout={() => {
              logout();
              showToast({ title: "已退出登录", message: "可在需要时重新认证" });
            }}
          />
        </div>
      </section>

      <section className="content-grid">
        <div className="stack">
          <TaskForm
            onSubmit={handleCreateTask}
            submitting={submitting}
            disabled={requiresAuth}
            disabledReason={requiresAuth ? "请登录后再提交任务" : undefined}
            loading={initialLoading}
          />
          {activeTask ? (
            <TaskDetails task={activeTask} isPolling={isPolling} />
          ) : (
            <div className="card">
              <h2 className="section-title">任务详情</h2>
              <p className="helper-text">
                选择任务后可查看模型思考、链上观测与错误信息。提交新任务后会自动跳转到最新记录。
              </p>
            </div>
          )}
        </div>
        <TaskList
          tasks={filteredTasks}
<<<<<<< HEAD
          totalCount={taskStats?.total ?? filteredTasks.length}
=======
          totalCount={taskStats?.total ?? tasks.length}
          totalCount={tasks.length}
>>>>>>> 8e0dd48a
          onSelect={handleSelectTask}
          activeTaskId={activeTask?.id}
          loading={initialLoading && !tasks.length}
          error={fetchError}
          onRetry={() => refreshTasks({ manual: true })}
          statusFilter={statusFilter}
          onStatusFilterChange={setStatusFilter}
          onExport={handleExport}
<<<<<<< HEAD
          searchQuery={searchInput}
          onSearchQueryChange={setSearchInput}
          onClearSearch={() => setSearchInput("")}
=======
>>>>>>> 8e0dd48a
        />
      </section>

      {toast ? (
        <div className="toast">
          <h3>{toast.title}</h3>
          <span>{toast.message}</span>
        </div>
      ) : null}
    </main>
  );
}<|MERGE_RESOLUTION|>--- conflicted
+++ resolved
@@ -21,10 +21,7 @@
 
 const POLL_INTERVAL = 3500;
 const MAX_POLL_ATTEMPTS = 40;
-<<<<<<< HEAD
-=======
 import type { CreateTaskRequest, TaskItem } from "./types";
->>>>>>> 8e0dd48a
 
 const POLL_INTERVAL = 3500;
 const MAX_POLL_ATTEMPTS = 40;
@@ -181,7 +178,6 @@
         if (statusFilter !== "all") {
           query.status = statusFilter;
         }
-<<<<<<< HEAD
         if (appliedSearch) {
           query.search = appliedSearch;
         }
@@ -195,11 +191,9 @@
         const [listResult, statsResult] = await Promise.allSettled([
           listTasks(query),
           fetchTaskStats(statsQuery),
-=======
         const [listResult, statsResult] = await Promise.allSettled([
           listTasks(query),
           fetchTaskStats(),
->>>>>>> 8e0dd48a
         ]);
         if (listResult.status === "rejected") {
           throw listResult.reason;
@@ -212,15 +206,12 @@
         const normalized = [...listResult.value].sort(
           (a, b) => b.updated_at - a.updated_at,
         );
-<<<<<<< HEAD
-=======
         const data = await listTasks(query);
         const normalized = [...data].sort(
           (a, b) => b.updated_at - a.updated_at,
         );
         const data = await listTasks(50);
         const normalized = [...data].sort((a, b) => b.updated_at - a.updated_at);
->>>>>>> 8e0dd48a
         setTasks(normalized);
         setFetchError(null);
         setLastSynced(Date.now());
@@ -237,10 +228,7 @@
       } catch (error) {
         let message =
           error instanceof Error ? error.message : "无法同步任务列表";
-<<<<<<< HEAD
-=======
         let message = error instanceof Error ? error.message : "无法同步任务列表";
->>>>>>> 8e0dd48a
         if (error instanceof UnauthorizedError) {
           message = error.message || "后端要求身份认证，请先登录";
           setRequiresAuth(true);
@@ -251,10 +239,7 @@
           showToast({
             title: error instanceof UnauthorizedError ? "需要登录" : "同步失败",
             message,
-<<<<<<< HEAD
-=======
             message
->>>>>>> 8e0dd48a
           });
         }
         return false;
@@ -265,11 +250,8 @@
         setInitialLoading(false);
       }
     },
-<<<<<<< HEAD
     [appliedSearch, isOnline, showToast, statusFilter],
-=======
     [isOnline, showToast, statusFilter],
->>>>>>> 8e0dd48a
   );
 
   const startPollingTask = useCallback(
@@ -284,10 +266,7 @@
             showToast({
               title: latest.status === "succeeded" ? "任务完成" : "任务失败",
               message: `${statusLabel(latest.status)} · ID ${latest.id}`,
-<<<<<<< HEAD
-=======
               message: `${statusLabel(latest.status)} · ID ${latest.id}`
->>>>>>> 8e0dd48a
             });
             return;
           }
@@ -297,10 +276,7 @@
           title: "轮询超时",
           message: "任务仍在执行，可稍后手动刷新",
         });
-<<<<<<< HEAD
-=======
         showToast({ title: "轮询超时", message: "任务仍在执行，可稍后手动刷新" });
->>>>>>> 8e0dd48a
       } catch (error) {
         const message = error instanceof Error ? error.message : "轮询任务失败";
         showToast({ title: "轮询失败", message });
@@ -328,10 +304,7 @@
         showToast({
           title: "任务已提交",
           message: `任务 ID ${response.task_id} 已进入队列`,
-<<<<<<< HEAD
-=======
           message: `任务 ID ${response.task_id} 已进入队列`
->>>>>>> 8e0dd48a
         });
         await startPollingTask(response.task_id);
       } catch (error) {
@@ -346,10 +319,7 @@
       }
     },
     [isOnline, showToast, startPollingTask],
-<<<<<<< HEAD
-=======
     [isOnline, showToast, startPollingTask]
->>>>>>> 8e0dd48a
   );
 
   const handleSelectTask = useCallback((task: TaskItem) => {
@@ -357,20 +327,17 @@
   }, []);
 
   const handleExport = useCallback(() => {
-<<<<<<< HEAD
     if (!filteredTasks.length) {
       return;
     }
     const blob = new Blob([JSON.stringify(filteredTasks, null, 2)], {
       type: "application/json;charset=utf-8",
-=======
     if (!tasks.length) {
       return;
     }
     const blob = new Blob([JSON.stringify(tasks, null, 2)], {
       type: "application/json;charset=utf-8",
       type: "application/json;charset=utf-8"
->>>>>>> 8e0dd48a
     });
     const url = URL.createObjectURL(blob);
     const anchor = document.createElement("a");
@@ -379,11 +346,8 @@
     anchor.click();
     URL.revokeObjectURL(url);
     showToast({ title: "已导出", message: "任务列表 JSON 已下载" });
-<<<<<<< HEAD
   }, [filteredTasks, showToast]);
-=======
   }, [tasks, showToast]);
->>>>>>> 8e0dd48a
 
   const handleTestConnection = useCallback(async () => {
     setTestingConnection(true);
@@ -427,10 +391,7 @@
       showToast({
         title: "离线模式",
         message: "检测到网络不可用，已暂停自动刷新",
-<<<<<<< HEAD
-=======
         message: "检测到网络不可用，已暂停自动刷新"
->>>>>>> 8e0dd48a
       });
     } else {
       showToast({ title: "网络已恢复", message: "正在重新同步任务" });
@@ -445,10 +406,7 @@
       refreshTasks({ silent: true });
     },
     [login, refreshTasks],
-<<<<<<< HEAD
-=======
     [login, refreshTasks]
->>>>>>> 8e0dd48a
   );
 
   const offlineHint = useMemo(() => {
@@ -473,10 +431,7 @@
               <span>
                 请使用拥有 tasks.read / tasks.write 权限的账号登录后继续操作。
               </span>
-<<<<<<< HEAD
-=======
               <span>请使用拥有 tasks.read / tasks.write 权限的账号登录后继续操作。</span>
->>>>>>> 8e0dd48a
             </div>
           ) : null}
           {!isOnline ? (
@@ -493,16 +448,13 @@
             tasks={tasks}
             stats={taskStats}
             loading={initialLoading && !taskStats}
-<<<<<<< HEAD
             searchQuery={appliedSearch}
           />
-=======
           />
               <span>{offlineHint ? `最后在线时间：${offlineHint}` : "恢复联网后会自动同步。"}</span>
             </div>
           ) : null}
           <StatusSummary tasks={tasks} />
->>>>>>> 8e0dd48a
         </div>
         <div className="header-widgets">
           <ConnectionSettings
@@ -561,12 +513,9 @@
         </div>
         <TaskList
           tasks={filteredTasks}
-<<<<<<< HEAD
           totalCount={taskStats?.total ?? filteredTasks.length}
-=======
           totalCount={taskStats?.total ?? tasks.length}
           totalCount={tasks.length}
->>>>>>> 8e0dd48a
           onSelect={handleSelectTask}
           activeTaskId={activeTask?.id}
           loading={initialLoading && !tasks.length}
@@ -575,12 +524,9 @@
           statusFilter={statusFilter}
           onStatusFilterChange={setStatusFilter}
           onExport={handleExport}
-<<<<<<< HEAD
           searchQuery={searchInput}
           onSearchQueryChange={setSearchInput}
           onClearSearch={() => setSearchInput("")}
-=======
->>>>>>> 8e0dd48a
         />
       </section>
 
