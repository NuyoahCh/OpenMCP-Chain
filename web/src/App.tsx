import { useCallback, useEffect, useMemo, useRef, useState } from "react";
import {
  UnauthorizedError,
  createTask,
  fetchTask,
  fetchTaskStats,
  listTasks,
  statusLabel,
  verifyApiConnection,
} from "./api";
import TaskForm from "./components/TaskForm";
import TaskList, { type TaskStatusFilter } from "./components/TaskList";
import TaskDetails from "./components/TaskDetails";
import StatusSummary from "./components/StatusSummary";
import ConnectionSettings from "./components/ConnectionSettings";
import AuthPanel from "./components/AuthPanel";
import { useAuth, type AuthCredentials } from "./hooks/useAuth";
import { useApiBaseUrl } from "./hooks/useApiBaseUrl";
import { useNetworkStatus } from "./hooks/useNetworkStatus";
import type { CreateTaskRequest, TaskItem, TaskStats } from "./types";

const POLL_INTERVAL = 3500;
const MAX_POLL_ATTEMPTS = 40;
const DEFAULT_PAGE_SIZE = 50;
<<<<<<< HEAD
=======
import type { CreateTaskRequest, TaskItem } from "./types";
>>>>>>> 37a8fde4

const POLL_INTERVAL = 3500;
const MAX_POLL_ATTEMPTS = 40;

interface ToastState {
  title: string;
  message: string;
}

function useToast(timeout = 5200) {
  const [toast, setToast] = useState<ToastState | null>(null);

  useEffect(() => {
    if (!toast) {
      return;
    }
    const timer = setTimeout(() => setToast(null), timeout);
    return () => clearTimeout(timer);
  }, [toast, timeout]);

  return { toast, showToast: setToast } as const;
}

function mergeTasks(prev: TaskItem[], incoming: TaskItem): TaskItem[] {
  const next = prev.filter((task) => task.id !== incoming.id);
  next.push(incoming);
  next.sort((a, b) => b.updated_at - a.updated_at);
  return next;
}

export default function App() {
  const [tasks, setTasks] = useState<TaskItem[]>([]);
  const [submitting, setSubmitting] = useState(false);
  const [activeTask, setActiveTask] = useState<TaskItem | null>(null);
  const [isPolling, setIsPolling] = useState(false);
  const [initialLoading, setInitialLoading] = useState(true);
  const [refreshing, setRefreshing] = useState(false);
  const [loadingMore, setLoadingMore] = useState(false);
  const [hasLoadedMore, setHasLoadedMore] = useState(false);
<<<<<<< HEAD
  const [nextOffset, setNextOffset] = useState<number | null>(null);
  const [hasMore, setHasMore] = useState(false);
  const [listTotal, setListTotal] = useState<number | null>(null);
=======
>>>>>>> 37a8fde4
  const [fetchError, setFetchError] = useState<string | null>(null);
  const [lastSynced, setLastSynced] = useState<number | null>(null);
  const [taskStats, setTaskStats] = useState<TaskStats | null>(null);
  const [connectionStatus, setConnectionStatus] = useState<
    "idle" | "success" | "error"
  >("idle");
  const [testingConnection, setTestingConnection] = useState(false);
  const [requiresAuth, setRequiresAuth] = useState(false);
  const [statusFilter, setStatusFilter] = useState<TaskStatusFilter>("all");
  const [searchInput, setSearchInput] = useState("");
  const [appliedSearch, setAppliedSearch] = useState("");
  const { baseUrl, defaultBaseUrl, update, reset } = useApiBaseUrl();
  const { toast, showToast } = useToast();
  const { auth, login, logout, isExpired } = useAuth();
  const { isOnline, lastChanged, connectionType } = useNetworkStatus();
  const networkChangeRef = useRef(false);

  useEffect(() => {
    const handler = setTimeout(() => {
      const next = searchInput.trim();
      setAppliedSearch((current) => (current === next ? current : next));
    }, 360);
    return () => clearTimeout(handler);
  }, [searchInput]);

  useEffect(() => {
    setHasLoadedMore(false);
    setLoadingMore(false);
<<<<<<< HEAD
    setNextOffset(null);
    setHasMore(false);
    setListTotal(null);
=======
>>>>>>> 37a8fde4
  }, [appliedSearch, statusFilter]);

  const filteredTasks = useMemo(() => {
    const normalizedSearch = appliedSearch.toLowerCase();
    const matchesSearch = (task: TaskItem) => {
      if (!normalizedSearch) {
        return true;
      }
      const toCandidate = (value: unknown) => {
        if (value === null || value === undefined) {
          return "";
        }
        if (typeof value === "string") {
          return value;
        }
        if (typeof value === "number" || typeof value === "boolean") {
          return String(value);
        }
        try {
          return JSON.stringify(value);
        } catch (error) {
          console.warn("无法序列化任务字段", error);
          return String(value);
        }
      };
      const candidates = [
        task.id,
        task.goal,
        task.chain_action ?? "",
        task.address ?? "",
        task.last_error ?? "",
        task.result?.thought ?? "",
        task.result?.reply ?? "",
        task.result?.observations ?? "",
        task.result?.chain_id ?? "",
        task.result?.block_number ?? "",
      ];
      if (task.metadata) {
        for (const [key, value] of Object.entries(task.metadata)) {
          candidates.push(key);
          candidates.push(toCandidate(value));
        }
      }
      return candidates.some((candidate) =>
        toCandidate(candidate).toLowerCase().includes(normalizedSearch),
      );
    };

    return tasks.filter((task) => {
      if (statusFilter !== "all" && task.status !== statusFilter) {
        return false;
      }
      return matchesSearch(task);
    });
  }, [appliedSearch, statusFilter, tasks]);

  useEffect(() => {
    setActiveTask((current) => {
      if (!filteredTasks.length) {
        return null;
      }
      if (current && filteredTasks.some((task) => task.id === current.id)) {
        return current;
      }
      return filteredTasks[0];
    });
  }, [filteredTasks]);

  const refreshTasks = useCallback(
    async (options?: { manual?: boolean; silent?: boolean }) => {
      if (!isOnline) {
        const message = "当前设备处于离线状态，无法刷新数据";
        setFetchError(message);
        setConnectionStatus("error");
        if (!options?.silent) {
          showToast({ title: "网络不可用", message });
        }
        if (options?.manual) {
          setRefreshing(false);
        }
        setInitialLoading(false);
        return false;
      }

      if (options?.manual) {
        setRefreshing(true);
      }

      try {
        const query: Parameters<typeof listTasks>[0] = {
          limit: DEFAULT_PAGE_SIZE,
<<<<<<< HEAD
=======
          limit: 50,
>>>>>>> 37a8fde4
          order: "desc",
        };
        if (statusFilter !== "all") {
          query.status = statusFilter;
        }
        if (appliedSearch) {
          query.search = appliedSearch;
        }
        const statsQuery: Parameters<typeof fetchTaskStats>[0] = {};
        if (statusFilter !== "all") {
          statsQuery.status = statusFilter;
        }
        if (appliedSearch) {
          statsQuery.search = appliedSearch;
        }
        const [listResult, statsResult] = await Promise.allSettled([
          listTasks(query),
          fetchTaskStats(statsQuery),
<<<<<<< HEAD
=======
        const [listResult, statsResult] = await Promise.allSettled([
          listTasks(query),
          fetchTaskStats(),
>>>>>>> 37a8fde4
        ]);
        if (listResult.status === "rejected") {
          throw listResult.reason;
        }
        if (statsResult.status === "fulfilled") {
          setTaskStats(statsResult.value);
        } else if (statsResult.status === "rejected") {
          console.warn("获取任务统计失败", statsResult.reason);
        }
<<<<<<< HEAD
        const page = listResult.value;
        const {
          tasks: pageTasks,
          has_more: pageHasMore,
          next_offset: pageNextOffset,
          total: pageTotal,
        } = page;
        const normalized = [...pageTasks].sort(
          (a, b) => b.updated_at - a.updated_at,
        );
        setListTotal(
          typeof pageTotal === "number" ? pageTotal : normalized.length,
        );
        setHasMore(Boolean(pageHasMore));
        const computedNextOffset =
          typeof pageNextOffset === "number"
            ? pageNextOffset
            : pageHasMore
            ? normalized.length
            : null;
        setNextOffset(computedNextOffset);
=======
        const normalized = [...listResult.value].sort(
          (a, b) => b.updated_at - a.updated_at,
        );
>>>>>>> 37a8fde4
        let nextTasks: TaskItem[] = normalized;
        setTasks((prev) => {
          if (hasLoadedMore && prev.length > 0) {
            let combined = [...prev];
            for (const item of normalized) {
              combined = mergeTasks(combined, item);
            }
            nextTasks = combined;
            return combined;
          }
          nextTasks = normalized;
          return normalized;
        });
<<<<<<< HEAD
=======
        const data = await listTasks(query);
        const normalized = [...data].sort(
          (a, b) => b.updated_at - a.updated_at,
        );
        const data = await listTasks(50);
        const normalized = [...data].sort((a, b) => b.updated_at - a.updated_at);
        setTasks(normalized);
>>>>>>> 37a8fde4
        setFetchError(null);
        setLastSynced(Date.now());
        setConnectionStatus("success");
        setRequiresAuth(false);
        setActiveTask((current) => {
          if (!current) {
            return nextTasks[0] ?? null;
          }
          const updated = nextTasks.find((item) => item.id === current.id);
          return updated ?? nextTasks[0] ?? current;
        });
        return true;
      } catch (error) {
        let message =
          error instanceof Error ? error.message : "无法同步任务列表";
<<<<<<< HEAD
=======
        let message = error instanceof Error ? error.message : "无法同步任务列表";
>>>>>>> 37a8fde4
        if (error instanceof UnauthorizedError) {
          message = error.message || "后端要求身份认证，请先登录";
          setRequiresAuth(true);
        }
        setFetchError(message);
        setConnectionStatus("error");
        if (!options?.silent) {
          showToast({
            title: error instanceof UnauthorizedError ? "需要登录" : "同步失败",
            message,
<<<<<<< HEAD
=======
            message
>>>>>>> 37a8fde4
          });
        }
        return false;
      } finally {
        if (options?.manual) {
          setRefreshing(false);
        }
        setInitialLoading(false);
      }
    },
    [appliedSearch, hasLoadedMore, isOnline, showToast, statusFilter],
  );

  const handleLoadMore = useCallback(async () => {
    if (!isOnline) {
      showToast({
        title: "网络不可用",
        message: "当前设备处于离线状态，无法加载更多任务",
      });
      return;
    }
    if (loadingMore) {
      return;
    }
<<<<<<< HEAD
    if (!hasMore || nextOffset === null || nextOffset === undefined) {
      showToast({ title: "没有更多", message: "已到达任务列表末尾" });
      return;
    }
=======
>>>>>>> 37a8fde4
    setLoadingMore(true);
    try {
      const query: Parameters<typeof listTasks>[0] = {
        limit: DEFAULT_PAGE_SIZE,
        order: "desc",
<<<<<<< HEAD
        offset: nextOffset,
      };
      const pageLimit = query.limit ?? DEFAULT_PAGE_SIZE;
=======
        offset: tasks.length,
      };
>>>>>>> 37a8fde4
      if (statusFilter !== "all") {
        query.status = statusFilter;
      }
      if (appliedSearch) {
        query.search = appliedSearch;
      }
      const more = await listTasks(query);
<<<<<<< HEAD
      const {
        tasks: moreTasks,
        has_more: moreHasMore,
        next_offset: moreNextOffset,
        total: moreTotal,
      } = more;
      if (moreTasks.length === 0) {
        setHasMore(Boolean(moreHasMore));
        setNextOffset(
          typeof moreNextOffset === "number"
            ? moreNextOffset
            : moreHasMore
            ? nextOffset + pageLimit
            : null,
        );
=======
      if (more.length === 0) {
>>>>>>> 37a8fde4
        showToast({ title: "没有更多", message: "已到达任务列表末尾" });
        return;
      }
      setTasks((prev) => {
        let combined = [...prev];
<<<<<<< HEAD
        for (const item of moreTasks) {
=======
        for (const item of more) {
>>>>>>> 37a8fde4
          combined = mergeTasks(combined, item);
        }
        return combined;
      });
<<<<<<< HEAD
      setListTotal((prev) =>
        typeof moreTotal === "number" ? moreTotal : prev,
      );
      setHasMore(Boolean(moreHasMore));
      setNextOffset(
        typeof moreNextOffset === "number"
          ? moreNextOffset
          : moreHasMore
          ? nextOffset + moreTasks.length
          : null,
      );
=======
>>>>>>> 37a8fde4
      setHasLoadedMore(true);
    } catch (error) {
      const message =
        error instanceof Error ? error.message : "加载更多任务失败";
      if (error instanceof UnauthorizedError) {
        setRequiresAuth(true);
      }
      showToast({ title: "加载失败", message });
    } finally {
      setLoadingMore(false);
    }
  }, [
    appliedSearch,
<<<<<<< HEAD
    hasMore,
    isOnline,
    loadingMore,
    nextOffset,
    showToast,
    statusFilter,
  ]);

=======
    isOnline,
    loadingMore,
    showToast,
    statusFilter,
    tasks.length,
  ]);

    [appliedSearch, isOnline, showToast, statusFilter],
    [isOnline, showToast, statusFilter],
  );

>>>>>>> 37a8fde4
  const startPollingTask = useCallback(
    async (taskId: string) => {
      setIsPolling(true);
      try {
        for (let attempt = 0; attempt < MAX_POLL_ATTEMPTS; attempt += 1) {
          const latest = await fetchTask(taskId);
          setTasks((prev) => mergeTasks(prev, latest));
          setActiveTask(latest);
          if (latest.status === "succeeded" || latest.status === "failed") {
            showToast({
              title: latest.status === "succeeded" ? "任务完成" : "任务失败",
              message: `${statusLabel(latest.status)} · ID ${latest.id}`,
<<<<<<< HEAD
=======
              message: `${statusLabel(latest.status)} · ID ${latest.id}`
>>>>>>> 37a8fde4
            });
            return;
          }
          await new Promise((resolve) => setTimeout(resolve, POLL_INTERVAL));
        }
        showToast({
          title: "轮询超时",
          message: "任务仍在执行，可稍后手动刷新",
        });
<<<<<<< HEAD
=======
        showToast({ title: "轮询超时", message: "任务仍在执行，可稍后手动刷新" });
>>>>>>> 37a8fde4
      } catch (error) {
        const message = error instanceof Error ? error.message : "轮询任务失败";
        showToast({ title: "轮询失败", message });
        if (error instanceof UnauthorizedError) {
          setRequiresAuth(true);
        }
      } finally {
        setIsPolling(false);
        refreshTasks({ silent: true });
      }
    },
    [refreshTasks, showToast],
  );

  const handleCreateTask = useCallback(
    async (payload: CreateTaskRequest) => {
      if (!isOnline) {
        const message = "当前处于离线状态，无法提交任务";
        showToast({ title: "离线模式", message });
        throw new Error(message);
      }
      setSubmitting(true);
      try {
        const response = await createTask(payload);
        showToast({
          title: "任务已提交",
          message: `任务 ID ${response.task_id} 已进入队列`,
<<<<<<< HEAD
=======
          message: `任务 ID ${response.task_id} 已进入队列`
>>>>>>> 37a8fde4
        });
        await startPollingTask(response.task_id);
      } catch (error) {
        const message = error instanceof Error ? error.message : "提交任务失败";
        if (error instanceof UnauthorizedError) {
          setRequiresAuth(true);
        }
        showToast({ title: "提交失败", message });
        throw new Error(message);
      } finally {
        setSubmitting(false);
      }
    },
    [isOnline, showToast, startPollingTask],
<<<<<<< HEAD
=======
    [isOnline, showToast, startPollingTask]
>>>>>>> 37a8fde4
  );

  const handleSelectTask = useCallback((task: TaskItem) => {
    setActiveTask(task);
  }, []);

  const handleExport = useCallback(() => {
    if (!filteredTasks.length) {
<<<<<<< HEAD
      return;
    }
    const blob = new Blob([JSON.stringify(filteredTasks, null, 2)], {
      type: "application/json;charset=utf-8",
=======
      return;
    }
    const blob = new Blob([JSON.stringify(filteredTasks, null, 2)], {
      type: "application/json;charset=utf-8",
      return;
    }
    const blob = new Blob([JSON.stringify(filteredTasks, null, 2)], {
      type: "application/json;charset=utf-8",
    if (!tasks.length) {
      return;
    }
    const blob = new Blob([JSON.stringify(tasks, null, 2)], {
      type: "application/json;charset=utf-8",
      type: "application/json;charset=utf-8"
>>>>>>> 37a8fde4
    });
    const url = URL.createObjectURL(blob);
    const anchor = document.createElement("a");
    anchor.href = url;
    anchor.download = `openmcp_tasks_${Date.now()}.json`;
    anchor.click();
    URL.revokeObjectURL(url);
    showToast({ title: "已导出", message: "任务列表 JSON 已下载" });
  }, [filteredTasks, showToast]);
<<<<<<< HEAD
=======
  }, [tasks, showToast]);
>>>>>>> 37a8fde4

  const handleTestConnection = useCallback(async () => {
    setTestingConnection(true);
    try {
      await verifyApiConnection();
      setConnectionStatus("success");
      showToast({ title: "连接正常", message: `已连接 ${baseUrl}` });
      setRequiresAuth(false);
    } catch (error) {
      const message = error instanceof Error ? error.message : "连接测试失败";
      setConnectionStatus("error");
      if (error instanceof UnauthorizedError) {
        setRequiresAuth(true);
      }
      showToast({ title: "连接异常", message });
      throw new Error(message);
    } finally {
      setTestingConnection(false);
    }
  }, [baseUrl, showToast]);

  useEffect(() => {
    refreshTasks({ silent: true });
  }, [refreshTasks]);

  useEffect(() => {
    const interval = setInterval(() => {
      if (!requiresAuth) {
        refreshTasks({ silent: true });
      }
    }, 12_000);
    return () => clearInterval(interval);
  }, [refreshTasks, requiresAuth]);

  useEffect(() => {
    if (!networkChangeRef.current) {
      networkChangeRef.current = true;
      return;
    }
    if (!isOnline) {
      showToast({
        title: "离线模式",
        message: "检测到网络不可用，已暂停自动刷新",
<<<<<<< HEAD
=======
        message: "检测到网络不可用，已暂停自动刷新"
>>>>>>> 37a8fde4
      });
    } else {
      showToast({ title: "网络已恢复", message: "正在重新同步任务" });
      refreshTasks({ silent: true });
    }
  }, [isOnline, refreshTasks, showToast]);

  const handleLogin = useCallback(
    async (credentials: AuthCredentials) => {
      await login(credentials);
      setRequiresAuth(false);
      refreshTasks({ silent: true });
    },
    [login, refreshTasks],
<<<<<<< HEAD
=======
    [login, refreshTasks]
>>>>>>> 37a8fde4
  );

  const offlineHint = useMemo(() => {
    if (!lastChanged) {
      return "";
    }
    const date = new Date(lastChanged);
    return `${date.toLocaleDateString()} ${date.toLocaleTimeString()}`;
  }, [lastChanged]);

<<<<<<< HEAD
  const totalCount = taskStats?.total ?? listTotal ?? tasks.length;
  const canLoadMore = hasMore;
=======
  const totalCount = taskStats?.total ?? tasks.length;
  const canLoadMore = taskStats
    ? totalCount > tasks.length
    : tasks.length >= DEFAULT_PAGE_SIZE;
>>>>>>> 37a8fde4

  return (
    <main>
      <section className="header">
        <div>
          <h1 className="gradient-text">OpenMCP Chain 控制台</h1>
          <p>
            图形化监控大模型智能体与链上交互的全过程，支持任务排队、实时轮询、链上观测与审计导出。
          </p>
          {requiresAuth ? (
            <div className="banner">
              <strong>后端要求身份认证。</strong>
              <span>
                请使用拥有 tasks.read / tasks.write 权限的账号登录后继续操作。
              </span>
<<<<<<< HEAD
=======
              <span>请使用拥有 tasks.read / tasks.write 权限的账号登录后继续操作。</span>
>>>>>>> 37a8fde4
            </div>
          ) : null}
          {!isOnline ? (
            <div className="banner banner-offline">
              <strong>当前处于离线模式。</strong>
              <span>
                {offlineHint
                  ? `最后在线时间：${offlineHint}`
                  : "恢复联网后会自动同步。"}
              </span>
            </div>
          ) : null}
          <StatusSummary
            tasks={tasks}
            stats={taskStats}
            loading={initialLoading && !taskStats}
            searchQuery={appliedSearch}
          />
<<<<<<< HEAD
=======
          />
              <span>{offlineHint ? `最后在线时间：${offlineHint}` : "恢复联网后会自动同步。"}</span>
            </div>
          ) : null}
          <StatusSummary tasks={tasks} />
>>>>>>> 37a8fde4
        </div>
        <div className="header-widgets">
          <ConnectionSettings
            baseUrl={baseUrl}
            defaultBaseUrl={defaultBaseUrl}
            onUpdate={async (value) => {
              update(value);
              showToast({ title: "地址已更新", message: value });
            }}
            onReset={() => {
              const next = reset();
              showToast({ title: "已恢复默认地址", message: next });
            }}
            onTest={handleTestConnection}
            testing={testingConnection}
            status={connectionStatus}
            lastSynced={lastSynced}
            refreshing={refreshing}
            onRefresh={() => refreshTasks({ manual: true })}
            fetchError={fetchError}
            isOnline={isOnline}
            connectionType={connectionType}
          />
          <AuthPanel
            auth={auth}
            isExpired={isExpired}
            requiresAuth={requiresAuth}
            onLogin={handleLogin}
            onLogout={() => {
              logout();
              showToast({ title: "已退出登录", message: "可在需要时重新认证" });
            }}
          />
        </div>
      </section>

      <section className="content-grid">
        <div className="stack">
          <TaskForm
            onSubmit={handleCreateTask}
            submitting={submitting}
            disabled={requiresAuth}
            disabledReason={requiresAuth ? "请登录后再提交任务" : undefined}
            loading={initialLoading}
          />
          {activeTask ? (
            <TaskDetails task={activeTask} isPolling={isPolling} />
          ) : (
            <div className="card">
              <h2 className="section-title">任务详情</h2>
              <p className="helper-text">
                选择任务后可查看模型思考、链上观测与错误信息。提交新任务后会自动跳转到最新记录。
              </p>
            </div>
          )}
        </div>
        <TaskList
          tasks={filteredTasks}
          totalCount={totalCount}
<<<<<<< HEAD
=======
          totalCount={taskStats?.total ?? filteredTasks.length}
          totalCount={taskStats?.total ?? tasks.length}
          totalCount={tasks.length}
>>>>>>> 37a8fde4
          onSelect={handleSelectTask}
          activeTaskId={activeTask?.id}
          loading={initialLoading && !tasks.length}
          error={fetchError}
          onRetry={() => refreshTasks({ manual: true })}
          statusFilter={statusFilter}
          onStatusFilterChange={setStatusFilter}
          onExport={handleExport}
          searchQuery={searchInput}
          onSearchQueryChange={setSearchInput}
          onClearSearch={() => setSearchInput("")}
          canLoadMore={canLoadMore}
          loadingMore={loadingMore}
          onLoadMore={handleLoadMore}
        />
      </section>

      {toast ? (
        <div className="toast">
          <h3>{toast.title}</h3>
          <span>{toast.message}</span>
        </div>
      ) : null}
    </main>
  );
}<|MERGE_RESOLUTION|>--- conflicted
+++ resolved
@@ -22,10 +22,7 @@
 const POLL_INTERVAL = 3500;
 const MAX_POLL_ATTEMPTS = 40;
 const DEFAULT_PAGE_SIZE = 50;
-<<<<<<< HEAD
-=======
 import type { CreateTaskRequest, TaskItem } from "./types";
->>>>>>> 37a8fde4
 
 const POLL_INTERVAL = 3500;
 const MAX_POLL_ATTEMPTS = 40;
@@ -65,12 +62,9 @@
   const [refreshing, setRefreshing] = useState(false);
   const [loadingMore, setLoadingMore] = useState(false);
   const [hasLoadedMore, setHasLoadedMore] = useState(false);
-<<<<<<< HEAD
   const [nextOffset, setNextOffset] = useState<number | null>(null);
   const [hasMore, setHasMore] = useState(false);
   const [listTotal, setListTotal] = useState<number | null>(null);
-=======
->>>>>>> 37a8fde4
   const [fetchError, setFetchError] = useState<string | null>(null);
   const [lastSynced, setLastSynced] = useState<number | null>(null);
   const [taskStats, setTaskStats] = useState<TaskStats | null>(null);
@@ -99,12 +93,9 @@
   useEffect(() => {
     setHasLoadedMore(false);
     setLoadingMore(false);
-<<<<<<< HEAD
     setNextOffset(null);
     setHasMore(false);
     setListTotal(null);
-=======
->>>>>>> 37a8fde4
   }, [appliedSearch, statusFilter]);
 
   const filteredTasks = useMemo(() => {
@@ -196,10 +187,7 @@
       try {
         const query: Parameters<typeof listTasks>[0] = {
           limit: DEFAULT_PAGE_SIZE,
-<<<<<<< HEAD
-=======
           limit: 50,
->>>>>>> 37a8fde4
           order: "desc",
         };
         if (statusFilter !== "all") {
@@ -218,12 +206,9 @@
         const [listResult, statsResult] = await Promise.allSettled([
           listTasks(query),
           fetchTaskStats(statsQuery),
-<<<<<<< HEAD
-=======
         const [listResult, statsResult] = await Promise.allSettled([
           listTasks(query),
           fetchTaskStats(),
->>>>>>> 37a8fde4
         ]);
         if (listResult.status === "rejected") {
           throw listResult.reason;
@@ -233,7 +218,6 @@
         } else if (statsResult.status === "rejected") {
           console.warn("获取任务统计失败", statsResult.reason);
         }
-<<<<<<< HEAD
         const page = listResult.value;
         const {
           tasks: pageTasks,
@@ -255,11 +239,9 @@
             ? normalized.length
             : null;
         setNextOffset(computedNextOffset);
-=======
         const normalized = [...listResult.value].sort(
           (a, b) => b.updated_at - a.updated_at,
         );
->>>>>>> 37a8fde4
         let nextTasks: TaskItem[] = normalized;
         setTasks((prev) => {
           if (hasLoadedMore && prev.length > 0) {
@@ -273,8 +255,6 @@
           nextTasks = normalized;
           return normalized;
         });
-<<<<<<< HEAD
-=======
         const data = await listTasks(query);
         const normalized = [...data].sort(
           (a, b) => b.updated_at - a.updated_at,
@@ -282,7 +262,6 @@
         const data = await listTasks(50);
         const normalized = [...data].sort((a, b) => b.updated_at - a.updated_at);
         setTasks(normalized);
->>>>>>> 37a8fde4
         setFetchError(null);
         setLastSynced(Date.now());
         setConnectionStatus("success");
@@ -298,10 +277,7 @@
       } catch (error) {
         let message =
           error instanceof Error ? error.message : "无法同步任务列表";
-<<<<<<< HEAD
-=======
         let message = error instanceof Error ? error.message : "无法同步任务列表";
->>>>>>> 37a8fde4
         if (error instanceof UnauthorizedError) {
           message = error.message || "后端要求身份认证，请先登录";
           setRequiresAuth(true);
@@ -312,10 +288,7 @@
           showToast({
             title: error instanceof UnauthorizedError ? "需要登录" : "同步失败",
             message,
-<<<<<<< HEAD
-=======
             message
->>>>>>> 37a8fde4
           });
         }
         return false;
@@ -340,26 +313,20 @@
     if (loadingMore) {
       return;
     }
-<<<<<<< HEAD
     if (!hasMore || nextOffset === null || nextOffset === undefined) {
       showToast({ title: "没有更多", message: "已到达任务列表末尾" });
       return;
     }
-=======
->>>>>>> 37a8fde4
     setLoadingMore(true);
     try {
       const query: Parameters<typeof listTasks>[0] = {
         limit: DEFAULT_PAGE_SIZE,
         order: "desc",
-<<<<<<< HEAD
         offset: nextOffset,
       };
       const pageLimit = query.limit ?? DEFAULT_PAGE_SIZE;
-=======
         offset: tasks.length,
       };
->>>>>>> 37a8fde4
       if (statusFilter !== "all") {
         query.status = statusFilter;
       }
@@ -367,7 +334,6 @@
         query.search = appliedSearch;
       }
       const more = await listTasks(query);
-<<<<<<< HEAD
       const {
         tasks: moreTasks,
         has_more: moreHasMore,
@@ -383,24 +349,18 @@
             ? nextOffset + pageLimit
             : null,
         );
-=======
       if (more.length === 0) {
->>>>>>> 37a8fde4
         showToast({ title: "没有更多", message: "已到达任务列表末尾" });
         return;
       }
       setTasks((prev) => {
         let combined = [...prev];
-<<<<<<< HEAD
         for (const item of moreTasks) {
-=======
         for (const item of more) {
->>>>>>> 37a8fde4
           combined = mergeTasks(combined, item);
         }
         return combined;
       });
-<<<<<<< HEAD
       setListTotal((prev) =>
         typeof moreTotal === "number" ? moreTotal : prev,
       );
@@ -412,8 +372,6 @@
           ? nextOffset + moreTasks.length
           : null,
       );
-=======
->>>>>>> 37a8fde4
       setHasLoadedMore(true);
     } catch (error) {
       const message =
@@ -427,7 +385,6 @@
     }
   }, [
     appliedSearch,
-<<<<<<< HEAD
     hasMore,
     isOnline,
     loadingMore,
@@ -436,7 +393,6 @@
     statusFilter,
   ]);
 
-=======
     isOnline,
     loadingMore,
     showToast,
@@ -448,7 +404,6 @@
     [isOnline, showToast, statusFilter],
   );
 
->>>>>>> 37a8fde4
   const startPollingTask = useCallback(
     async (taskId: string) => {
       setIsPolling(true);
@@ -461,10 +416,7 @@
             showToast({
               title: latest.status === "succeeded" ? "任务完成" : "任务失败",
               message: `${statusLabel(latest.status)} · ID ${latest.id}`,
-<<<<<<< HEAD
-=======
               message: `${statusLabel(latest.status)} · ID ${latest.id}`
->>>>>>> 37a8fde4
             });
             return;
           }
@@ -474,10 +426,7 @@
           title: "轮询超时",
           message: "任务仍在执行，可稍后手动刷新",
         });
-<<<<<<< HEAD
-=======
         showToast({ title: "轮询超时", message: "任务仍在执行，可稍后手动刷新" });
->>>>>>> 37a8fde4
       } catch (error) {
         const message = error instanceof Error ? error.message : "轮询任务失败";
         showToast({ title: "轮询失败", message });
@@ -505,10 +454,7 @@
         showToast({
           title: "任务已提交",
           message: `任务 ID ${response.task_id} 已进入队列`,
-<<<<<<< HEAD
-=======
           message: `任务 ID ${response.task_id} 已进入队列`
->>>>>>> 37a8fde4
         });
         await startPollingTask(response.task_id);
       } catch (error) {
@@ -523,10 +469,7 @@
       }
     },
     [isOnline, showToast, startPollingTask],
-<<<<<<< HEAD
-=======
     [isOnline, showToast, startPollingTask]
->>>>>>> 37a8fde4
   );
 
   const handleSelectTask = useCallback((task: TaskItem) => {
@@ -535,12 +478,10 @@
 
   const handleExport = useCallback(() => {
     if (!filteredTasks.length) {
-<<<<<<< HEAD
       return;
     }
     const blob = new Blob([JSON.stringify(filteredTasks, null, 2)], {
       type: "application/json;charset=utf-8",
-=======
       return;
     }
     const blob = new Blob([JSON.stringify(filteredTasks, null, 2)], {
@@ -555,7 +496,6 @@
     const blob = new Blob([JSON.stringify(tasks, null, 2)], {
       type: "application/json;charset=utf-8",
       type: "application/json;charset=utf-8"
->>>>>>> 37a8fde4
     });
     const url = URL.createObjectURL(blob);
     const anchor = document.createElement("a");
@@ -565,10 +505,7 @@
     URL.revokeObjectURL(url);
     showToast({ title: "已导出", message: "任务列表 JSON 已下载" });
   }, [filteredTasks, showToast]);
-<<<<<<< HEAD
-=======
   }, [tasks, showToast]);
->>>>>>> 37a8fde4
 
   const handleTestConnection = useCallback(async () => {
     setTestingConnection(true);
@@ -612,10 +549,7 @@
       showToast({
         title: "离线模式",
         message: "检测到网络不可用，已暂停自动刷新",
-<<<<<<< HEAD
-=======
         message: "检测到网络不可用，已暂停自动刷新"
->>>>>>> 37a8fde4
       });
     } else {
       showToast({ title: "网络已恢复", message: "正在重新同步任务" });
@@ -630,10 +564,7 @@
       refreshTasks({ silent: true });
     },
     [login, refreshTasks],
-<<<<<<< HEAD
-=======
     [login, refreshTasks]
->>>>>>> 37a8fde4
   );
 
   const offlineHint = useMemo(() => {
@@ -644,15 +575,12 @@
     return `${date.toLocaleDateString()} ${date.toLocaleTimeString()}`;
   }, [lastChanged]);
 
-<<<<<<< HEAD
   const totalCount = taskStats?.total ?? listTotal ?? tasks.length;
   const canLoadMore = hasMore;
-=======
   const totalCount = taskStats?.total ?? tasks.length;
   const canLoadMore = taskStats
     ? totalCount > tasks.length
     : tasks.length >= DEFAULT_PAGE_SIZE;
->>>>>>> 37a8fde4
 
   return (
     <main>
@@ -668,10 +596,7 @@
               <span>
                 请使用拥有 tasks.read / tasks.write 权限的账号登录后继续操作。
               </span>
-<<<<<<< HEAD
-=======
               <span>请使用拥有 tasks.read / tasks.write 权限的账号登录后继续操作。</span>
->>>>>>> 37a8fde4
             </div>
           ) : null}
           {!isOnline ? (
@@ -690,14 +615,11 @@
             loading={initialLoading && !taskStats}
             searchQuery={appliedSearch}
           />
-<<<<<<< HEAD
-=======
           />
               <span>{offlineHint ? `最后在线时间：${offlineHint}` : "恢复联网后会自动同步。"}</span>
             </div>
           ) : null}
           <StatusSummary tasks={tasks} />
->>>>>>> 37a8fde4
         </div>
         <div className="header-widgets">
           <ConnectionSettings
@@ -757,12 +679,9 @@
         <TaskList
           tasks={filteredTasks}
           totalCount={totalCount}
-<<<<<<< HEAD
-=======
           totalCount={taskStats?.total ?? filteredTasks.length}
           totalCount={taskStats?.total ?? tasks.length}
           totalCount={tasks.length}
->>>>>>> 37a8fde4
           onSelect={handleSelectTask}
           activeTaskId={activeTask?.id}
           loading={initialLoading && !tasks.length}
