--- conflicted
+++ resolved
@@ -5,11 +5,8 @@
   TaskItem,
   TaskStatus,
   TaskStats,
-<<<<<<< HEAD
   TaskListResponse,
-=======
   TaskStatus
->>>>>>> 37a8fde4
 } from "./types";
 
 export class UnauthorizedError extends Error {
@@ -158,11 +155,8 @@
     headers,
     ...init
   } = options;
-<<<<<<< HEAD
-=======
 async function fetchWithTimeout(input: string, options: RequestOptions = {}): Promise<Response> {
   const { timeout = DEFAULT_TIMEOUT, signal, skipAuth, headers, ...init } = options;
->>>>>>> 37a8fde4
   const controller = new AbortController();
   const timer = setTimeout(() => controller.abort(), timeout);
 
@@ -184,10 +178,7 @@
         "Authorization",
         `${state.tokenType || "Bearer"} ${state.accessToken}`,
       );
-<<<<<<< HEAD
-=======
       mergedHeaders.set("Authorization", `${state.tokenType || "Bearer"} ${state.accessToken}`);
->>>>>>> 37a8fde4
     }
   }
 
@@ -197,10 +188,7 @@
       headers: mergedHeaders,
       signal: controller.signal,
     });
-<<<<<<< HEAD
-=======
     const response = await fetch(input, { ...init, headers: mergedHeaders, signal: controller.signal });
->>>>>>> 37a8fde4
     if (response.status === 401) {
       clearAuth();
     }
@@ -252,13 +240,10 @@
   const response = await fetchWithTimeout(buildUrl(path), {
     headers: { "Content-Type": "application/json" },
     ...options,
-<<<<<<< HEAD
-=======
 async function request<T>(path: string, options: RequestOptions = {}): Promise<T> {
   const response = await fetchWithTimeout(buildUrl(path), {
     headers: { "Content-Type": "application/json" },
     ...options
->>>>>>> 37a8fde4
   });
   return parseJsonResponse<T>(response);
 }
@@ -291,7 +276,6 @@
   payload: CreateTaskRequest,
 ): Promise<CreateTaskResponse> {
   return request<CreateTaskResponse>("/api/v1/tasks", {
-<<<<<<< HEAD
     method: "POST",
     body: JSON.stringify(payload),
   });
@@ -385,7 +369,6 @@
   const suffix = search.toString();
   const url = suffix ? `/api/v1/tasks/stats?${suffix}` : "/api/v1/tasks/stats";
   return request<TaskStats>(url);
-=======
     method: "POST",
     body: JSON.stringify(payload),
   });
@@ -809,7 +792,6 @@
 export async function listTasks(limit = 20): Promise<TaskItem[]> {
   const search = new URLSearchParams({ limit: String(limit) });
   return request<TaskItem[]>(`/api/v1/tasks?${search.toString()}`);
->>>>>>> 37a8fde4
 }
 
 export async function fetchTask(id: string): Promise<TaskItem> {
@@ -818,15 +800,12 @@
 }
 
 export async function verifyApiConnection(): Promise<void> {
-<<<<<<< HEAD
   const result = await listTasks({ limit: 1 });
   if (!Array.isArray(result.tasks)) {
     throw new Error("任务列表响应格式异常");
   }
-=======
   await listTasks({ limit: 1 });
   await request<TaskItem[]>("/api/v1/tasks?limit=1", { timeout: 10_000 });
->>>>>>> 37a8fde4
 }
 
 export function statusLabel(status: TaskStatus): string {
@@ -851,7 +830,6 @@
 export function formatTimestamp(timestamp: number | null | undefined): string {
   if (!timestamp) {
     return "-";
-<<<<<<< HEAD
   }
   const date = new Date(timestamp * 1000);
   if (Number.isNaN(date.getTime())) {
@@ -879,7 +857,6 @@
   if (!state?.expiresAt) {
     return false;
   }
-=======
   }
   const date = new Date(timestamp * 1000);
   if (Number.isNaN(date.getTime())) {
@@ -936,17 +913,13 @@
   if (!state?.expiresAt) {
     return false;
   }
->>>>>>> 37a8fde4
   return state.expiresAt <= Date.now();
 }
 
 export async function authenticate(
   credentials: AuthCredentials,
 ): Promise<AuthState> {
-<<<<<<< HEAD
-=======
 export async function authenticate(credentials: AuthCredentials): Promise<AuthState> {
->>>>>>> 37a8fde4
   const response = await request<AuthTokenResponse>("/api/v1/auth/token", {
     method: "POST",
     body: JSON.stringify({
@@ -961,15 +934,12 @@
   const expiresAt = response.expires_in
     ? Date.now() + response.expires_in * 1000
     : undefined;
-<<<<<<< HEAD
-=======
       scope: credentials.scope
     }),
     skipAuth: true
   });
 
   const expiresAt = response.expires_in ? Date.now() + response.expires_in * 1000 : undefined;
->>>>>>> 37a8fde4
   const refreshExpiresAt = response.refresh_expires_in
     ? Date.now() + response.refresh_expires_in * 1000
     : undefined;
@@ -987,10 +957,7 @@
     refreshExpiresAt,
     scope,
     username: credentials.username,
-<<<<<<< HEAD
-=======
     username: credentials.username
->>>>>>> 37a8fde4
   };
   setAuthState(next);
   return next;
