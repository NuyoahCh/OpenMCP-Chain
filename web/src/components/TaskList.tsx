import { formatTimestamp, statusClassName, statusLabel } from "../api";
import type { TaskItem, TaskStatus } from "../types";

export type TaskStatusFilter = "all" | TaskStatus;

interface TaskListProps {
  tasks: TaskItem[];
  totalCount: number;
  onSelect?: (task: TaskItem) => void;
  activeTaskId?: string | null;
  loading?: boolean;
  error?: string | null;
  onRetry?: () => void;
  statusFilter: TaskStatusFilter;
  onStatusFilterChange: (value: TaskStatusFilter) => void;
  onExport?: () => void;
  searchQuery: string;
  onSearchQueryChange: (value: string) => void;
  onClearSearch?: () => void;
  canLoadMore?: boolean;
  loadingMore?: boolean;
  onLoadMore?: () => void;
}

const STATUS_OPTIONS: Array<{ value: TaskStatusFilter; label: string }> = [
  { value: "all", label: "全部" },
  { value: "pending", label: "等待执行" },
  { value: "running", label: "执行中" },
  { value: "succeeded", label: "已完成" },
  { value: "failed", label: "失败" }
];

export default function TaskList({
  tasks,
  totalCount,
  onSelect,
  activeTaskId,
  loading,
  error,
  onRetry,
  statusFilter,
  onStatusFilterChange,
  onExport,
  searchQuery,
  onSearchQueryChange,
  onClearSearch,
  canLoadMore,
  loadingMore,
  onLoadMore,
<<<<<<< HEAD
=======
  onClearSearch
>>>>>>> 37a8fde4
}: TaskListProps) {
  const renderToolbar = (options?: { disableExport?: boolean }) => {
    const { disableExport = false } = options ?? {};
    const canExport = !disableExport && tasks.length > 0;
    const showClearButton = Boolean(onClearSearch) && searchQuery.trim().length > 0;
    return (
      <div className="list-toolbar">
        <label htmlFor="task-status-filter">状态筛选</label>
        <select
          id="task-status-filter"
          value={statusFilter}
          onChange={(event) =>
            onStatusFilterChange(event.target.value as TaskStatusFilter)
          }
        >
          {STATUS_OPTIONS.map((option) => (
            <option key={option.value} value={option.value}>
              {option.label}
            </option>
          ))}
        </select>
        <div className="search-field">
          <input
            type="search"
            placeholder="搜索任务 ID / 目标 / 结果"
            value={searchQuery}
            onChange={(event) => onSearchQueryChange(event.target.value)}
          />
          {showClearButton ? (
            <button
              type="button"
              className="ghost"
              onClick={() => onClearSearch?.()}
            >
              清除
            </button>
          ) : null}
        </div>
        <button
          type="button"
          className="ghost"
          onClick={onExport}
          disabled={!canExport}
        >
          导出 JSON
        </button>
      </div>
    );
  };

  if (loading) {
    return (
      <div className="card">
        <h2 className="section-title">最新任务</h2>
        {renderToolbar({ disableExport: true })}
        <div className="task-list skeleton">
          {Array.from({ length: 3 }).map((_, index) => (
            <div key={index} className="task-card skeleton-card">
              <div className="skeleton-line" style={{ width: "65%" }} />
              <div className="skeleton-line" style={{ width: "85%" }} />
              <div className="skeleton-line" style={{ width: "45%" }} />
            </div>
          ))}
        </div>
      </div>
    );
  }

  if (error) {
    return (
      <div className="card">
        <h2 className="section-title">最新任务</h2>
        {renderToolbar({ disableExport: true })}
        <p className="helper-text" style={{ color: "#fda4af" }}>{error}</p>
        <div className="actions" style={{ marginTop: "1rem" }}>
          <button type="button" className="secondary" onClick={() => onRetry?.()}>
            重试同步
          </button>
        </div>
      </div>
    );
  }

  if (!tasks.length) {
    const hint =
      statusFilter !== "all" && totalCount > 0
        ? "当前筛选条件下暂无记录，尝试切换其他状态。"
        : "暂无历史记录，提交任务后可查看执行轨迹。";
    return (
      <div className="card">
        <h2 className="section-title">最新任务</h2>
        <p className="helper-text">{hint}</p>
        {renderToolbar({ disableExport: totalCount === 0 })}
<<<<<<< HEAD
=======
        <div className="list-toolbar">
          <label htmlFor="task-status-filter">状态筛选</label>
          <select
            id="task-status-filter"
            value={statusFilter}
            onChange={(event) => onStatusFilterChange(event.target.value as TaskStatusFilter)}
          >
            {STATUS_OPTIONS.map((option) => (
              <option key={option.value} value={option.value}>
                {option.label}
              </option>
            ))}
          </select>
          <button type="button" className="ghost" onClick={onExport} disabled={!totalCount}>
            导出 JSON
          </button>
        </div>
>>>>>>> 37a8fde4
      </div>
    );
  }

  return (
    <div className="card">
      <div
        className="section-title"
        style={{ display: "flex", justifyContent: "space-between", alignItems: "center" }}
      >
        <span>最新任务</span>
        <span className="helper-text">
          {totalCount > tasks.length
            ? `共 ${totalCount} 条记录，展示最近 ${tasks.length} 条`
            : `自动同步最近 ${tasks.length} 条记录`}
        </span>
      </div>
      {renderToolbar()}
<<<<<<< HEAD
=======
      <div className="list-toolbar">
        <label htmlFor="task-status-filter">状态筛选</label>
        <select
          id="task-status-filter"
          value={statusFilter}
          onChange={(event) => onStatusFilterChange(event.target.value as TaskStatusFilter)}
        >
          {STATUS_OPTIONS.map((option) => (
            <option key={option.value} value={option.value}>
              {option.label}
            </option>
          ))}
        </select>
        <button type="button" className="ghost" onClick={onExport} disabled={!tasks.length}>
          导出 JSON
        </button>
      </div>
>>>>>>> 37a8fde4
      <div className="task-list">
        {tasks.map((task) => {
          const isActive = activeTaskId === task.id;
          return (
            <article
              key={task.id}
              className="task-card"
              style={isActive ? { borderColor: "rgba(59, 130, 246, 0.45)" } : undefined}
              onClick={() => onSelect?.(task)}
            >
              <div style={{ display: "flex", justifyContent: "space-between", alignItems: "center" }}>
                <div>
                  <h3 style={{ margin: "0 0 0.4rem", fontSize: "1.05rem" }}>{task.goal}</h3>
                  <div className="meta-row">
                    <span>
                      <strong>ID:</strong> {task.id}
                    </span>
                    <span>
                      <strong>链上操作:</strong> {task.chain_action || "-"}
                    </span>
                    <span>
                      <strong>地址:</strong> {task.address || "-"}
                    </span>
                    <span>
                      <strong>更新:</strong> {formatTimestamp(task.updated_at)}
                    </span>
                  </div>
                </div>
                <span className={statusClassName(task.status)}>{statusLabel(task.status)}</span>
              </div>
              {task.result ? (
                <div className="result-panel">
                  <div className="meta-row" style={{ marginBottom: "0.75rem" }}>
                    <span>
                      <strong>链 ID:</strong> {task.result.chain_id || "-"}
                    </span>
                    <span>
                      <strong>区块:</strong> {task.result.block_number || "-"}
                    </span>
                    <span>
                      <strong>尝试:</strong> {task.attempts}/{task.max_retries}
                    </span>
                  </div>
                  <pre>{task.result.reply || "(无回复)"}</pre>
                </div>
              ) : null}
              {task.status === "failed" && task.last_error ? (
                <p className="helper-text" style={{ color: "#fca5a5", marginTop: "0.75rem" }}>
                  {task.last_error}
                </p>
              ) : null}
              {task.status === "failed" && task.error_code ? (
                <p className="helper-text" style={{ color: "#f87171", marginTop: "0.25rem" }}>
                  错误代码：{task.error_code}
                </p>
              ) : null}
            </article>
          );
        })}
      </div>
      {canLoadMore ? (
        <div className="load-more">
          <button
            type="button"
            className="secondary"
            onClick={() => onLoadMore?.()}
            disabled={loadingMore || !onLoadMore}
          >
            {loadingMore ? "加载中..." : "加载更多"}
          </button>
        </div>
      ) : null}
    </div>
  );
}<|MERGE_RESOLUTION|>--- conflicted
+++ resolved
@@ -47,10 +47,7 @@
   canLoadMore,
   loadingMore,
   onLoadMore,
-<<<<<<< HEAD
-=======
   onClearSearch
->>>>>>> 37a8fde4
 }: TaskListProps) {
   const renderToolbar = (options?: { disableExport?: boolean }) => {
     const { disableExport = false } = options ?? {};
@@ -144,8 +141,6 @@
         <h2 className="section-title">最新任务</h2>
         <p className="helper-text">{hint}</p>
         {renderToolbar({ disableExport: totalCount === 0 })}
-<<<<<<< HEAD
-=======
         <div className="list-toolbar">
           <label htmlFor="task-status-filter">状态筛选</label>
           <select
@@ -163,7 +158,6 @@
             导出 JSON
           </button>
         </div>
->>>>>>> 37a8fde4
       </div>
     );
   }
@@ -182,8 +176,6 @@
         </span>
       </div>
       {renderToolbar()}
-<<<<<<< HEAD
-=======
       <div className="list-toolbar">
         <label htmlFor="task-status-filter">状态筛选</label>
         <select
@@ -201,7 +193,6 @@
           导出 JSON
         </button>
       </div>
->>>>>>> 37a8fde4
       <div className="task-list">
         {tasks.map((task) => {
           const isActive = activeTaskId === task.id;
