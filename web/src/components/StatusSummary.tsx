--- conflicted
+++ resolved
@@ -5,10 +5,7 @@
   tasks: TaskItem[];
   stats?: TaskStats | null;
   loading?: boolean;
-<<<<<<< HEAD
   searchQuery?: string;
-=======
->>>>>>> 8e0dd48a
 }
 
 const STATUS_LABELS: Record<string, string> = {
@@ -18,16 +15,13 @@
   failed: "失败"
 };
 
-<<<<<<< HEAD
 export default function StatusSummary({
   tasks,
   stats,
   loading,
   searchQuery
 }: StatusSummaryProps) {
-=======
 export default function StatusSummary({ tasks, stats, loading }: StatusSummaryProps) {
->>>>>>> 8e0dd48a
   const summary = stats
     ? {
         total: stats.total,
@@ -67,12 +61,9 @@
     } else {
       parts.push("等待创建新的任务");
     }
-<<<<<<< HEAD
     if (searchQuery) {
       parts.push(`关键字：${searchQuery}`);
     }
-=======
->>>>>>> 8e0dd48a
     return parts.join(" · ");
   })();
 
