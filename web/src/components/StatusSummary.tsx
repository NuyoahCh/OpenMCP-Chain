--- conflicted
+++ resolved
@@ -21,10 +21,7 @@
   loading,
   searchQuery
 }: StatusSummaryProps) {
-<<<<<<< HEAD
-=======
 export default function StatusSummary({ tasks, stats, loading }: StatusSummaryProps) {
->>>>>>> d5a68e57
   const summary = stats
     ? {
         total: stats.total,
