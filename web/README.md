--- conflicted
+++ resolved
@@ -12,11 +12,8 @@
 - ✅ 身份认证卡片：可使用账号密码换取访问令牌并自动缓存、失效后提醒续期。
 - ✅ 离线保护：自动检测网络状态，离线时暂停轮询与提交并提示恢复时间。
 - ✅ 排查友好：按状态筛选任务，并可一键导出 JSON 或复制单条详情，便于做审计留存。
-<<<<<<< HEAD
 - ✅ 历史分页：提供“加载更多”入口，通过后端 `offset` 参数回溯更早的任务记录，并利用响应中的 `has_more`/`next_offset` 元数据持续翻页。
-=======
 - ✅ 历史分页：提供“加载更多”入口，通过后端 `offset` 参数回溯更早的任务记录。
->>>>>>> 37a8fde4
 
 ## 快速开始
 
