--- conflicted
+++ resolved
@@ -65,10 +65,7 @@
 | 查询参数 | 描述 |
 | --- | --- |
 | `limit` | 可选，限制返回条数，范围 1–100。 |
-<<<<<<< HEAD
 | `offset` | 可选，跳过前 N 条匹配记录，可用于翻页加载历史任务。 |
-=======
->>>>>>> d5a68e57
 | `status` | 可选，过滤指定状态，可多次传入或使用逗号分隔，例如 `status=pending,failed`。 |
 | `since` / `until` | 可选，RFC3339 时间戳，过滤在指定时间区间内更新的任务。 |
 | `has_result` | 可选，布尔值，是否仅返回已有执行结果的任务。 |
@@ -76,11 +73,8 @@
 | `q` | 可选，模糊搜索关键词，会匹配任务 ID、目标、链上操作、地址、错误信息以及执行结果。 |
 
 > 例如 `?q=balance` 可快速定位目标或回复中包含 `balance` 关键字的任务。
-<<<<<<< HEAD
 
 > 结合 `offset` 可以实现滚动翻页，例如 `?limit=20&offset=20` 将返回第二页任务列表。
-=======
->>>>>>> d5a68e57
 
 ```bash
 curl "http://127.0.0.1:8080/api/v1/tasks?limit=5&status=succeeded&has_result=true"
@@ -116,10 +110,7 @@
 ## 任务统计概览 `GET /api/v1/tasks/stats`
 
 返回符合过滤条件的任务数量与状态分布，便于在仪表盘中展示总览信息或构建健康检查。支持的查询参数与 `GET /api/v1/tasks` 相同（除 `limit` 外），包括模糊搜索 `q` 参数，例如：
-<<<<<<< HEAD
-=======
 返回符合过滤条件的任务数量与状态分布，便于在仪表盘中展示总览信息或构建健康检查。支持的查询参数与 `GET /api/v1/tasks` 相同（除 `limit` 外），例如：
->>>>>>> d5a68e57
 
 ```bash
 curl "http://127.0.0.1:8080/api/v1/tasks/stats?since=2024-05-01T00:00:00Z&has_result=true"
