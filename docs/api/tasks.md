--- conflicted
+++ resolved
@@ -64,11 +64,8 @@
 
 | 查询参数 | 描述 |
 | --- | --- |
-<<<<<<< HEAD
 | `limit` | 可选，限制返回条数，范围 1–100，未指定时默认 20。 |
-=======
 | `limit` | 可选，限制返回条数，范围 1–100。 |
->>>>>>> 37a8fde4
 | `offset` | 可选，跳过前 N 条匹配记录，可用于翻页加载历史任务。 |
 | `status` | 可选，过滤指定状态，可多次传入或使用逗号分隔，例如 `status=pending,failed`。 |
 | `since` / `until` | 可选，RFC3339 时间戳，过滤在指定时间区间内更新的任务。 |
@@ -78,7 +75,6 @@
 
 > 例如 `?q=balance` 可快速定位目标或回复中包含 `balance` 关键字的任务。
 
-<<<<<<< HEAD
 > 结合 `offset` 可以实现滚动翻页，例如 `?limit=20&offset=20` 将返回第二页任务列表。接口会在响应中返回 `next_offset`，便于直接请求下一页。
 
 ```bash
@@ -128,18 +124,15 @@
 
 ```bash
 curl "http://127.0.0.1:8080/api/v1/tasks/stats?since=2024-05-01T00:00:00Z&has_result=true"
-=======
 > 结合 `offset` 可以实现滚动翻页，例如 `?limit=20&offset=20` 将返回第二页任务列表。
 
 ```bash
 curl "http://127.0.0.1:8080/api/v1/tasks?limit=5&status=succeeded&has_result=true"
->>>>>>> 37a8fde4
 ```
 
 典型响应：
 
 ```json
-<<<<<<< HEAD
 {
   "total": 42,
   "pending": 3,
@@ -151,7 +144,6 @@
 }
 ```
 
-=======
 [
   {
     "id": "20240501-0001",
@@ -199,7 +191,6 @@
 }
 ```
 
->>>>>>> 37a8fde4
 - `total`：匹配过滤条件的任务总数。
 - `pending`/`running`/`succeeded`/`failed`：各状态对应的数量。
 - `oldest_updated_at` / `newest_updated_at`：匹配任务的最早、最新更新时间（UNIX 秒），用于评估数据新鲜度。
